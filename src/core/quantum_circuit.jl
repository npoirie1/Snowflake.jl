
"""
    QuantumCircuit(qubit_count = .., bit_count = ...)

A data structure to represent a *quantum circuit*.  
# Fields
- `qubit_count::Int` -- number of qubits (i.e. quantum register size).
- `bit_count::Int` -- number of classical bits (i.e. classical register size).
- `id::UUID` -- a universally unique identifier for the circuit. A UUID is automatically generated once an instance is created. 
- `pipeline::Array{Array{Gate}}` -- the pipeline of gates to operate on qubits.

# Examples
```jldoctest
julia> c = Snowflake.QuantumCircuit(qubit_count = 2, bit_count = 0)
Quantum Circuit Object:
   id: b2d2be56-7af2-11ec-31a6-ed9e71cb3360 
   qubit_count: 2 
   bit_count: 0 
q[1]:
     
q[2]:
```
"""
Base.@kwdef struct QuantumCircuit
    qubit_count::Int
    bit_count::Int
    id::UUID = UUIDs.uuid1()
    pipeline::Array{Array{Gate}} = []
end

"""
    push_gate!(circuit::QuantumCircuit, gate::Gate)
    push_gate!(circuit::QuantumCircuit, gates::Array{Gate})

Pushes a single gate or an array of gates to the `circuit` pipeline. This function is mutable. 

# Examples
```jldoctest
julia> c = Snowflake.QuantumCircuit(qubit_count = 2, bit_count = 0);

julia> push_gate!(c, [hadamard(1),sigma_x(2)])
Quantum Circuit Object:
   id: 57cf5de2-7ba7-11ec-0e10-05c6faaf91e9 
   qubit_count: 2 
   bit_count: 0 
q[1]:──H──
          
q[2]:──X──
          


julia> push_gate!(c, control_x(1,2))
Quantum Circuit Object:
   id: 57cf5de2-7ba7-11ec-0e10-05c6faaf91e9 
   qubit_count: 2 
   bit_count: 0 
q[1]:──H────*──
            |  
q[2]:──X────X──
```
"""
function push_gate!(circuit::QuantumCircuit, gate::Gate)
    push_gate!(circuit, [gate])
    return circuit
end

function push_gate!(circuit::QuantumCircuit, gates::Vector{<:Gate})
    ensure_gates_are_in_circuit(circuit, gates)
    push!(circuit.pipeline, gates)
    return circuit
end

function ensure_gates_are_in_circuit(circuit::QuantumCircuit, gates::Vector{<:Gate})
    for gate in gates
        for target in gate.target
            if target > circuit.qubit_count
                throw(DomainError(target, "the gate does no fit in the circuit"))
            end
        end
    end
end

"""
    pop_gate!(circuit::QuantumCircuit)

Removes the last gate from `circuit.pipeline`. 

# Examples
```jldoctest
julia> c = Snowflake.QuantumCircuit(qubit_count = 2, bit_count = 0);

julia> push_gate!(c, [hadamard(1),sigma_x(2)])
Quantum Circuit Object:
   id: 57cf5de2-7ba7-11ec-0e10-05c6faaf91e9 
   qubit_count: 2 
   bit_count: 0 
q[1]:──H──
          
q[2]:──X──
          


julia> push_gate!(c, control_x(1,2))
Quantum Circuit Object:
   id: 57cf5de2-7ba7-11ec-0e10-05c6faaf91e9 
   qubit_count: 2 
   bit_count: 0 
q[1]:──H────*──
            |  
q[2]:──X────X──

julia> pop_gate!(c)
Quantum Circuit Object:
   id: 57cf5de2-7ba7-11ec-0e10-05c6faaf91e9 
   qubit_count: 2 
   bit_count: 0 
q[1]:──H──
          
q[2]:──X──
```
"""
function pop_gate!(circuit::QuantumCircuit)
    pop!(circuit.pipeline)
    return circuit
end

"""
    append!(base_circuit::QuantumCircuit, circuits_to_append::QuantumCircuit...)

Appends circuits to the `base_circuit`. The `circuits_to_append` cannot have more qubits
than the `base_circuit`.

# Examples
```jldoctest
julia> c = QuantumCircuit(qubit_count=2, bit_count=0);

julia> push_gate!(c, [hadamard(1), sigma_x(2)])
Quantum Circuit Object:
   id: d64381ca-1360-11ed-2fc3-7b86db8b7417 
   qubit_count: 2 
   bit_count: 0 
q[1]:──H──
          
q[2]:──X──


julia> c1 = QuantumCircuit(qubit_count=1, bit_count=0);

julia> push_gate!(c1, [sigma_x(1)])
Quantum Circuit Object:
   id: ed46d94e-1360-11ed-3c11-33df7e129e0b 
   qubit_count: 1 
   bit_count: 0 
q[1]:──X──


julia> c2 = QuantumCircuit(qubit_count=2, bit_count=0);

julia> push_gate!(c2, [control_z(1,2)])
Quantum Circuit Object:
   id: fd6df078-1360-11ed-19e5-cf1aa91338b3 
   qubit_count: 2 
   bit_count: 0 
q[1]:──*──
       |  
q[2]:──Z──


julia> append!(c, c1, c2);

julia> print(c)
Quantum Circuit Object:
   id: d64381ca-1360-11ed-2fc3-7b86db8b7417 
   qubit_count: 2 
   bit_count: 0 
q[1]:──H────X────*──
                 |  
q[2]:──X─────────Z──


```
"""
function Base.append!(base_circuit::QuantumCircuit, circuits_to_append::QuantumCircuit...)
    for circuit in circuits_to_append
        if base_circuit.qubit_count < circuit.qubit_count
            throw(ErrorException(
                "the circuit to append cannot be wider than the base circuit"))
        end
        append!(base_circuit.pipeline, circuit.pipeline)
    end
end

"""
    get_wider_circuit(circuit::QuantumCircuit, num_qubits::Int)

Return a copy of `circuit` but with a width of `num_qubits`. `num_qubits` cannot be less
than the width of `circuit`.

# Examples
```jldoctest
julia> c = QuantumCircuit(qubit_count=2, bit_count=0);

julia> push_gate!(c, [hadamard(1), sigma_x(2)])
Quantum Circuit Object:
   id: c6bc82e2-1365-11ed-1a9f-757e431ca715 
   qubit_count: 2 
   bit_count: 0 
q[1]:──H──
          
q[2]:──X──


julia> wider_circuit = get_wider_circuit(c, 3)
Quantum Circuit Object:
   id: e28ec322-1365-11ed-06e3-ddae6aeb2c36 
   qubit_count: 3 
   bit_count: 0 
q[1]:──H──
          
q[2]:──X──
          
q[3]:─────


```
"""
function get_wider_circuit(circuit::QuantumCircuit, num_qubits::Int)
    if circuit.qubit_count > num_qubits
        throw(ErrorException("num_qubits cannot be less than the circuit width"))
    end
    new_circuit = QuantumCircuit(qubit_count=num_qubits,
        bit_count=circuit.bit_count, pipeline=circuit.pipeline)
    return new_circuit
end

"""
    get_reordered_circuit(circuit::QuantumCircuit, qubit_map::Dict{Int, Int})

Returns a circuit containing the gates of the input `circuit`. The gates are reordered
according to the `qubit_map`. Qubits which are not reordered do not need to
be included in the `qubit_map`. Qubits are added to the new circuit if necessary.

# Examples
```jldoctest
julia> c = QuantumCircuit(qubit_count=2, bit_count=0);

julia> push_gate!(c, [hadamard(1), sigma_x(2)])
Quantum Circuit Object:
   id: 5930787e-133c-11ed-3e7c-3701268d56db 
   qubit_count: 2 
   bit_count: 0 
q[1]:──H──
          
q[2]:──X──


julia> new_c = get_reordered_circuit(c, Dict(1=>3))
Quantum Circuit Object:
   id: 7ff7f0da-1344-11ed-1ab8-03b49d30363b 
   qubit_count: 3 
   bit_count: 0 
q[1]:─────
          
q[2]:──X──
          
q[3]:──H──


```
"""
function get_reordered_circuit(circuit::QuantumCircuit, qubit_map::Dict{Int, Int})
    assert_qubit_mapping_is_valid(qubit_map, circuit.qubit_count)
    pipeline = Array{Gate}[]
    for moment in circuit.pipeline
        new_moment = Gate[]
        for gate in moment
            new_target = Int[]
            for single_target in gate.target
                if haskey(qubit_map, single_target)
                    push!(new_target, qubit_map[single_target])
                else
                    push!(new_target, single_target)
                end
            end
            new_gate = copy(gate, new_target)
            push!(new_moment, new_gate)
        end
        push!(pipeline, new_moment)
    end
    largest_new_qubit_id = maximum(values(qubit_map))
    qubit_count = max(circuit.qubit_count, largest_new_qubit_id)
    new_circuit = QuantumCircuit(qubit_count=qubit_count,
        bit_count=circuit.bit_count, pipeline=pipeline)
    return new_circuit
end

function assert_qubit_mapping_is_valid(qubit_map, qubit_count)
    unique_values = unique(values(qubit_map))
    if length(unique_values) != length(qubit_map)
        throw(ErrorException("the qubit map is not injective"))
    end

    for qubit_pair in qubit_map
        target_qubit = qubit_pair.second
        if target_qubit <= qubit_count && !haskey(qubit_map, target_qubit)
            throw(ErrorException("the qubit map is not valid"))
        end
    end
end

function Base.show(io::IO, circuit::QuantumCircuit, padding_width::Integer=10)
    println(io, "Quantum Circuit Object:")
    println(io, "   id: $(circuit.id) ")
    println(io, "   qubit_count: $(circuit.qubit_count) ")
    println(io, "   bit_count: $(circuit.bit_count) ")
    print_circuit_diagram(io, circuit, padding_width)
end

function print_circuit_diagram(io::IO, circuit::QuantumCircuit, padding_width::Integer)
    circuit_layout = get_circuit_layout(circuit)
    split_circuit_layouts = get_split_circuit_layout(io, circuit_layout, padding_width)
    num_splits = length(split_circuit_layouts)

    for i_split in 1:num_splits
        if num_splits > 1
            println(io, "Part $i_split of $num_splits")
        end
        for i_wire = 1:size(split_circuit_layouts[i_split], 1)
            for i_step = 1:size(split_circuit_layouts[i_split], 2)
                print(io, split_circuit_layouts[i_split][i_wire, i_step])
            end
            println(io, "")
        end
        println(io, "")
    end
end

function get_circuit_layout(circuit::QuantumCircuit)
    wire_count = 2 * circuit.qubit_count
    circuit_layout = fill("", (wire_count, length(circuit.pipeline) + 1))
    add_qubit_labels_to_circuit_layout!(circuit_layout, circuit.qubit_count)
    
    for (i_step, step) in enumerate(circuit.pipeline)
        longest_symbol_length = get_longest_symbol_length(step)
        add_wires_to_circuit_layout!(circuit_layout, i_step, circuit.qubit_count,
            longest_symbol_length)

        for gate in step
            add_coupling_lines_to_circuit_layout!(circuit_layout, gate, i_step,
                longest_symbol_length)
            add_target_to_circuit_layout!(circuit_layout, gate, i_step,
                longest_symbol_length)
        end
    end
    return circuit_layout
end

function get_longest_symbol_length(step::Array{Gate})
    largest_length = 0
    for gate in step
        for symbol in gate.display_symbol
            symbol_length = length(symbol)
            if symbol_length > largest_length
                largest_length = symbol_length
            end
        end
    end
    return largest_length
end

function add_qubit_labels_to_circuit_layout!(circuit_layout::Array{String},
    num_qubits::Integer)

    max_num_digits = ndigits(num_qubits)
    for i_qubit in range(1, length = num_qubits)
        num_digits = ndigits(i_qubit)
        padding = max_num_digits-num_digits
        id_wire = 2 * (i_qubit - 1) + 1
        circuit_layout[id_wire, 1] = "q[$i_qubit]:" * " "^padding
        circuit_layout[id_wire+1, 1] = String(fill(' ', length(circuit_layout[id_wire, 1])))
    end
end

function add_wires_to_circuit_layout!(circuit_layout::Array{String}, i_step::Integer,
    num_qubits::Integer, longest_symbol_length::Integer)

    num_chars = 4+longest_symbol_length
    for i_qubit in range(1, length = num_qubits)
        id_wire = 2 * (i_qubit - 1) + 1
        # qubit wire
        circuit_layout[id_wire, i_step+1] = "─"^num_chars
        # spacer line
        circuit_layout[id_wire+1, i_step+1] = " "^num_chars
    end
end

function add_coupling_lines_to_circuit_layout!(circuit_layout::Array{String}, gate::Gate,
    i_step::Integer, longest_symbol_length::Integer)
    
    length_difference = longest_symbol_length-1
    num_left_chars = 2 + floor(Int, length_difference/2)
    num_right_chars = 2 + ceil(Int, length_difference/2)
    min_wire = 2*(minimum(gate.target)-1)+1
    max_wire = 2*(maximum(gate.target)-1)+1
    for i_wire in min_wire+1:max_wire-1
        if iseven(i_wire)
            circuit_layout[i_wire, i_step+1] = ' '^num_left_chars * "|" *
                ' '^num_right_chars
        else
            circuit_layout[i_wire, i_step+1] = '─'^num_left_chars * "|" *
                '─'^num_right_chars
        end
    end
end

function add_target_to_circuit_layout!(circuit_layout::Array{String}, gate::Gate,
    i_step::Integer, longest_symbol_length::Integer)
    
    for (i_target, target) in enumerate(gate.target)
        symbol_length = length(gate.display_symbol[i_target])
        length_difference = longest_symbol_length-symbol_length
        num_left_dashes = 2 + floor(Int, length_difference/2)
        num_right_dashes = 2 + ceil(Int, length_difference/2)
        id_wire = 2*(target-1)+1
        circuit_layout[id_wire, i_step+1] = '─'^num_left_dashes *
            "$(gate.display_symbol[i_target])" * '─'^num_right_dashes
    end
end

function get_split_circuit_layout(io::IO, circuit_layout::Array{String},
    padding_width::Integer)

    (display_height, display_width) = displaysize(io)
    useable_width = display_width-padding_width
    num_steps = size(circuit_layout, 2)
    num_qubit_label_chars = length(circuit_layout[1, 1])
    char_count = num_qubit_label_chars
    first_gate_step = 2
    split_layout = []
    if num_steps == 1
        push!(split_layout, circuit_layout)
    end
    for i_step = 2:num_steps
        step = circuit_layout[1, i_step]
        num_chars_in_step = length(step)
        char_count += num_chars_in_step
        if char_count > useable_width
            push!(split_layout, hcat(circuit_layout[:,1],
                circuit_layout[:,first_gate_step:i_step-1]))
            char_count = num_qubit_label_chars + num_chars_in_step
            first_gate_step = i_step
        end
        if i_step == num_steps
            push!(split_layout, hcat(circuit_layout[:,1],
                circuit_layout[:,first_gate_step:i_step]))
        end
    end
    return split_layout
end

"""
    simulate(circuit::QuantumCircuit)

Simulates and returns the wavefunction of the quantum device after running `circuit`. 

Employs the approach described in Listing 5 of
[Suzuki *et. al.* (2021)](https://doi.org/10.22331/q-2021-10-06-559).

# Examples
```jldoctest
julia> c = Snowflake.QuantumCircuit(qubit_count = 2, bit_count = 0);

julia> push_gate!(c, hadamard(1))
Quantum Circuit Object:
   id: 57cf5de2-7ba7-11ec-0e10-05c6faaf91e9 
   qubit_count: 2 
   bit_count: 0 
q[1]:──H──
          
q[2]:─────
          


julia> push_gate!(c, control_x(1,2))
Quantum Circuit Object:
   id: 57cf5de2-7ba7-11ec-0e10-05c6faaf91e9 
   qubit_count: 2 
   bit_count: 0 
q[1]:──H────*──
            |  
q[2]:───────X──
               


julia> ket = simulate(c);

julia> print(ket)
4-element Ket:
0.7071067811865475 + 0.0im
0.0 + 0.0im
0.0 + 0.0im
0.7071067811865475 + 0.0im


```
"""
function simulate(circuit::QuantumCircuit)
    hilbert_space_size = 2^circuit.qubit_count
    # initial state 
    ψ = fock(0, hilbert_space_size)
    for step in circuit.pipeline 
        for gate in step
            apply_gate_without_ket_size_check!(ψ, gate, circuit.qubit_count)
        end
    end
    return ψ
end

function apply_gate_without_ket_size_check!(state::Ket, gate::Gate, qubit_count)
    b0 = get_b0_bases_list(gate, qubit_count)
    b1 = get_b1_bases_list(gate, qubit_count)
    temp_state = zeros(Complex, length(b1))
    for x0 in b0
        for (index, x1) in enumerate(b1)
            temp_state[index] = state.data[x0+x1+1]
        end
        temp_state = get_operator(gate).data*temp_state
        for (index, x1) in enumerate(b1)
            state.data[x0+x1+1] = temp_state[index]
        end
    end
end

function get_b0_bases_list(gate::Gate, qubit_count)
    num_targets = length(gate.target)
    num_b0_bases = 2^(qubit_count-num_targets)
    pattern = get_b0_pattern(gate, qubit_count)
    b0_bitstrings = fill(pattern, num_b0_bases)
    fill_bit_string_list!(b0_bitstrings, pattern)
    b0 = get_int_list(b0_bitstrings)
    return b0
end

function get_b0_pattern(gate::Gate, qubit_count)
    pattern = ""
    for i_qubit in 1:qubit_count
        if i_qubit in gate.target
            pattern = pattern * '0'
        else
            pattern = pattern * 'x'
        end
    end
    return pattern
end

function fill_bit_string_list!(list, pattern)
    fill_bit_string_list_and_return_counter!(list, pattern)
end

function fill_bit_string_list_and_return_counter!(list, pattern, counter=1)
    if !('x' in pattern)
        list[counter] = pattern
        counter += 1
        return counter
    else
        pattern_with_0 = replace(pattern, 'x'=>'0', count=1)
        counter = fill_bit_string_list_and_return_counter!(list, pattern_with_0, counter)

        pattern_with_1 = replace(pattern, 'x'=>'1', count=1)
        counter = fill_bit_string_list_and_return_counter!(list, pattern_with_1, counter)
        return counter
    end
end

function get_int_list(bitstring_list)
    int_list = Vector{Int}(undef, length(bitstring_list))
    for (i_string, bitstring) in enumerate(bitstring_list)
        int_list[i_string] = parse(Int, bitstring, base=2)
    end
    return int_list
end

function get_b1_bases_list(gate::Gate, qubit_count)
    num_targets = length(gate.target)
    target_space_bitstrings = get_bitstring_vector_for_target_space(num_targets)
    b1_bitstrings = get_b1_bitstrings(gate, target_space_bitstrings, qubit_count)
    b1 = get_int_list(b1_bitstrings)
    return b1
end

function get_bitstring_vector_for_target_space(num_targets)
    num_bases = 2^num_targets
    bitstrings = fill('0'^num_targets, num_bases)
    for i_basis = 0:num_bases-1
        raw_bitsring = bitstring(i_basis)
        formatted_bitstring = raw_bitsring[end-num_targets+1:end]
        bitstrings[i_basis+1] = formatted_bitstring
    end
    return bitstrings
end

function get_b1_bitstrings(gate::Gate, target_space_bitstrings, qubit_count)
    num_bases = length(target_space_bitstrings)
    bitstring_list = fill('0'^qubit_count, num_bases)
    for (i_basis, bitstring) in enumerate(bitstring_list)
        bitstring_as_chars = collect(bitstring)
        for (i_target, target) in enumerate(gate.target)
            bitstring_as_chars[target] = target_space_bitstrings[i_basis][i_target]
        end
        bitstring_list[i_basis] = join(bitstring_as_chars)
    end
    return bitstring_list
end

"""
    simulate_shots(c::QuantumCircuit, shots_count::Int = 100)

Emulates a quantum computer by running a circuit for a given number of shots and returning measurement results.

# Examples
```jldoctest simulate_shots; filter = r"00|11"
julia> c = Snowflake.QuantumCircuit(qubit_count = 2, bit_count = 0);

julia> push_gate!(c, hadamard(1))
Quantum Circuit Object:
   id: 57cf5de2-7ba7-11ec-0e10-05c6faaf91e9 
   qubit_count: 2 
   bit_count: 0 
q[1]:──H──
          
q[2]:─────
          


julia> push_gate!(c, control_x(1,2))
Quantum Circuit Object:
   id: 57cf5de2-7ba7-11ec-0e10-05c6faaf91e9 
   qubit_count: 2 
   bit_count: 0 
q[1]:──H────*──
            |  
q[2]:───────X──
               


julia> simulate_shots(c, 99)
99-element Vector{String}:
 "11"
 "00"
 "11"
 "11"
 "11"
 "11"
 "11"
 "00"
 "00"
 "11"
 ⋮
 "00"
 "00"
 "11"
 "00"
 "00"
 "00"
 "00"
 "00"
 "00"
```
"""
function simulate_shots(c::QuantumCircuit, shots_count::Int = 100)
    # return simulateShots(c, shots_count)
    ψ = simulate(c)
    amplitudes = adjoint.(ψ) .* ψ
    weights = Float32[]

    for a in amplitudes
        push!(weights, a)
    end

    ##preparing the labels
    labels = String[]
    for i in range(0, length = length(ψ))
        s = bitstring(i)
        n = length(s)
        s_trimed = s[n-c.qubit_count+1:n]
        push!(labels, s_trimed)
    end

    data = StatsBase.sample(labels, StatsBase.Weights(weights), shots_count)
    return data
end

"""
<<<<<<< HEAD
=======
    simulate_shots(circuit_list::Array{QuantumCircuit}, shots_count::Int = 100)

Emulates a quantum computer by running multiple circuits for a given number of shots.
Returns a list of measurement results for each circuit.

# Examples
```jldoctest; filter = r"00|10|01"
julia> c1 = Snowflake.QuantumCircuit(qubit_count = 2, bit_count = 0);

julia> push_gate!(c1, hadamard(1))
Quantum Circuit Object:
   id: 1c7b03c6-1441-11ed-0848-515f7dcd57b4 
   qubit_count: 2 
   bit_count: 0 
q[1]:──H──
          
q[2]:─────


julia> c2 = Snowflake.QuantumCircuit(qubit_count = 2, bit_count = 0);

julia> push_gate!(c2, hadamard(2))
Quantum Circuit Object:
   id: 269e8632-1441-11ed-345c-f3fc87e6a02b 
   qubit_count: 2 
   bit_count: 0 
q[1]:─────
          
q[2]:──H──


julia> circuit_list = [c1, c2];

julia> shots_list = simulate_shots(circuit_list, 6);

julia> c1_shots = shots_list[1]
6-element Vector{String}:
 "00"
 "10"
 "00"
 "10"
 "10"
 "10"

julia> c2_shots = shots_list[2]
6-element Vector{String}:
 "01"
 "01"
 "01"
 "01"
 "00"
 "00"

```
"""
function simulate_shots(circuit_list::Array{QuantumCircuit}, shots_count::Int = 100)
    num_circuits = length(circuit_list)
    shots_count_list = fill(shots_count, num_circuits)
    return simulate_shots(circuit_list, shots_count_list)
end

"""
    simulate_shots(circuit_list::Array{QuantumCircuit}, shots_count_list::Array{Int})

Emulates a quantum computer by running multiple circuits and returning a list of measurement
results for each circuit. `shots_count_list` is used to specify the number of shots for
each circuit.
"""
function simulate_shots(circuit_list::Array{QuantumCircuit}, shots_count_list::Array{Int})
    shots_per_circuit_list = []
    for (i, circuit) in enumerate(circuit_list)
        shots = simulate_shots(circuit, shots_count_list[i])
        push!(shots_per_circuit_list, shots)
    end
    return shots_per_circuit_list
end

"""
>>>>>>> d83ef6ef
    get_inverse(circuit::QuantumCircuit)

Return a `QuantumCircuit` which is the inverse of the input `circuit`.

# Examples
```jldoctest
julia> c = QuantumCircuit(qubit_count=2, bit_count=0);

julia> push_gate!(c, rotation_y(1, pi/4));

julia> push_gate!(c, control_x(1, 2))
Quantum Circuit Object:
   id: 47ddf072-7293-11ed-3d64-9f4fd1e69575 
   qubit_count: 2 
   bit_count: 0 
q[1]:──Ry(0.7853981633974483)────*──
                                 |  
q[2]:────────────────────────────X──
                                    



julia> get_inverse(c)
Quantum Circuit Object:
   id: 6153cc20-7293-11ed-37d4-e14a7e7df842 
   qubit_count: 2 
   bit_count: 0 
q[1]:──*────Ry(-0.7853981633974483)──
       |                             
q[2]:──X─────────────────────────────
                                     



```
"""
function get_inverse(circuit::QuantumCircuit)
    reverse_pipeline = reverse(circuit.pipeline)
    inverse_pipeline = Vector{Gate}[]
    for step in reverse_pipeline
        inverse_gate_list = Gate[]
        for gate in step
            push!(inverse_gate_list, get_inverse(gate))
        end
        push!(inverse_pipeline, inverse_gate_list)
    end
    return QuantumCircuit(qubit_count=circuit.qubit_count, bit_count=circuit.bit_count,
        pipeline=inverse_pipeline)
<<<<<<< HEAD
=======
end

"""
    get_gate_counts(circuit::QuantumCircuit)

Returns a dictionary listing the number of gates of each type found in the `circuit`.

The dictionary keys are the instruction_symbol of the gates while the values are the number of gates found.

# Examples
```jldoctest
julia> c = QuantumCircuit(qubit_count=2, bit_count=0);

julia> push_gate!(c, [hadamard(1), hadamard(2)]);

julia> push_gate!(c, control_x(1, 2));

julia> push_gate!(c, hadamard(2))
Quantum Circuit Object:
   id: cae04dc4-7bdc-11ed-2223-039a8d93f511 
   qubit_count: 2 
   bit_count: 0 
q[1]:──H────*───────
            |       
q[2]:──H────X────H──
                    



julia> get_gate_counts(c)
Dict{String, Int64} with 2 entries:
  "h"  => 3
  "cx" => 1

```
"""
function get_gate_counts(circuit::QuantumCircuit)
    gate_counts = Dict{String, Int}()
    for step in circuit.pipeline
        for gate in step
            if haskey(gate_counts, gate.instruction_symbol)
                gate_counts[gate.instruction_symbol] += 1
            else
                gate_counts[gate.instruction_symbol] = 1
            end
        end
    end
    return gate_counts
end

"""
    get_num_gates(circuit::QuantumCircuit)

Returns the number of gates in the `circuit`.

# Examples
```jldoctest
julia> c = QuantumCircuit(qubit_count=2, bit_count=0);

julia> push_gate!(c, [hadamard(1), hadamard(2)]);

julia> push_gate!(c, control_x(1, 2))
Quantum Circuit Object:
   id: 2c899c5e-7bdf-11ed-0810-fbc3222f3890 
   qubit_count: 2 
   bit_count: 0 
q[1]:──H────*──
            |  
q[2]:──H────X──
               



julia> get_num_gates(c)
3

```
"""
function get_num_gates(circuit::QuantumCircuit)
    num_gates = 0
    for step in circuit.pipeline
        num_gates += length(step)
    end
    return num_gates
end

"""
    get_depth(circuit::QuantumCircuit)

Returns the depth of the `circuit`.

Note that the function does not attempt to reduce the circuit depth by parallelizing gates.

# Examples
```jldoctest
julia> c1 = QuantumCircuit(qubit_count=2, bit_count=0);

julia> push_gate!(c1, hadamard(1));

julia> push_gate!(c1, hadamard(2))
Quantum Circuit Object:
   id: 9902bb26-7be0-11ed-0df8-976e7a0d7b8d 
   qubit_count: 2 
   bit_count: 0 
q[1]:──H───────
               
q[2]:───────H──
               



julia> get_depth(c1)
2

julia> c2 = QuantumCircuit(qubit_count=2, bit_count=0);

julia> push_gate!(c2,[hadamard(1),  hadamard(2)])
Quantum Circuit Object:
   id: b3b1c0e8-7be0-11ed-0b8b-835771f15fc1 
   qubit_count: 2 
   bit_count: 0 
q[1]:──H──
          
q[2]:──H──
          



julia> get_depth(c2)
1

```
"""
function get_depth(circuit::QuantumCircuit)
    return length(circuit.pipeline)
>>>>>>> d83ef6ef
end<|MERGE_RESOLUTION|>--- conflicted
+++ resolved
@@ -691,8 +691,6 @@
 end
 
 """
-<<<<<<< HEAD
-=======
     simulate_shots(circuit_list::Array{QuantumCircuit}, shots_count::Int = 100)
 
 Emulates a quantum computer by running multiple circuits for a given number of shots.
@@ -771,7 +769,6 @@
 end
 
 """
->>>>>>> d83ef6ef
     get_inverse(circuit::QuantumCircuit)
 
 Return a `QuantumCircuit` which is the inverse of the input `circuit`.
@@ -820,8 +817,6 @@
     end
     return QuantumCircuit(qubit_count=circuit.qubit_count, bit_count=circuit.bit_count,
         pipeline=inverse_pipeline)
-<<<<<<< HEAD
-=======
 end
 
 """
@@ -957,5 +952,4 @@
 """
 function get_depth(circuit::QuantumCircuit)
     return length(circuit.pipeline)
->>>>>>> d83ef6ef
 end