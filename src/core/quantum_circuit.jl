--- conflicted
+++ resolved
@@ -139,9 +139,9 @@
    id: d64381ca-1360-11ed-2fc3-7b86db8b7417 
    qubit_count: 2 
    bit_count: 0 
-q[1]:--H--
-          
-q[2]:--X--
+q[1]:──H──
+          
+q[2]:──X──
 
 
 julia> c1 = QuantumCircuit(qubit_count=1, bit_count=0);
@@ -151,7 +151,7 @@
    id: ed46d94e-1360-11ed-3c11-33df7e129e0b 
    qubit_count: 1 
    bit_count: 0 
-q[1]:--X--
+q[1]:──X──
 
 
 julia> c2 = QuantumCircuit(qubit_count=2, bit_count=0);
@@ -161,9 +161,9 @@
    id: fd6df078-1360-11ed-19e5-cf1aa91338b3 
    qubit_count: 2 
    bit_count: 0 
-q[1]:--*--
+q[1]:──*──
        |  
-q[2]:--Z--
+q[2]:──Z──
 
 
 julia> append!(c, c1, c2);
@@ -173,9 +173,9 @@
    id: d64381ca-1360-11ed-2fc3-7b86db8b7417 
    qubit_count: 2 
    bit_count: 0 
-q[1]:--H----X----*--
+q[1]:──H────X────*──
                  |  
-q[2]:--X---------Z--
+q[2]:──X─────────Z──
 
 
 ```
@@ -205,9 +205,9 @@
    id: c6bc82e2-1365-11ed-1a9f-757e431ca715 
    qubit_count: 2 
    bit_count: 0 
-q[1]:--H--
-          
-q[2]:--X--
+q[1]:──H──
+          
+q[2]:──X──
 
 
 julia> wider_circuit = get_wider_circuit(c, 3)
@@ -215,11 +215,11 @@
    id: e28ec322-1365-11ed-06e3-ddae6aeb2c36 
    qubit_count: 3 
    bit_count: 0 
-q[1]:--H--
-          
-q[2]:--X--
-          
-q[3]:-----
+q[1]:──H──
+          
+q[2]:──X──
+          
+q[3]:─────
 
 
 ```
@@ -249,9 +249,9 @@
    id: 5930787e-133c-11ed-3e7c-3701268d56db 
    qubit_count: 2 
    bit_count: 0 
-q[1]:--H--
-          
-q[2]:--X--
+q[1]:──H──
+          
+q[2]:──X──
 
 
 julia> new_c = get_reordered_circuit(c, Dict(1=>3))
@@ -259,11 +259,11 @@
    id: 7ff7f0da-1344-11ed-1ab8-03b49d30363b 
    qubit_count: 3 
    bit_count: 0 
-q[1]:-----
-          
-q[2]:--X--
-          
-q[3]:--H--
+q[1]:─────
+          
+q[2]:──X──
+          
+q[3]:──H──
 
 
 ```
@@ -691,7 +691,6 @@
 end
 
 """
-<<<<<<< HEAD
     get_inverse(circuit::QuantumCircuit)
 
 Return a `QuantumCircuit` which is the inverse of the input `circuit`.
@@ -740,7 +739,9 @@
     end
     return QuantumCircuit(qubit_count=circuit.qubit_count, bit_count=circuit.bit_count,
         pipeline=inverse_pipeline)
-=======
+end
+
+"""
     simulate_shots(circuit_list::Array{QuantumCircuit}, shots_count::Int = 100)
 
 Emulates a quantum computer by running multiple circuits for a given number of shots.
@@ -755,9 +756,9 @@
    id: 1c7b03c6-1441-11ed-0848-515f7dcd57b4 
    qubit_count: 2 
    bit_count: 0 
-q[1]:--H--
-          
-q[2]:-----
+q[1]:──H──
+          
+q[2]:─────
 
 
 julia> c2 = Snowflake.QuantumCircuit(qubit_count = 2, bit_count = 0);
@@ -767,9 +768,9 @@
    id: 269e8632-1441-11ed-345c-f3fc87e6a02b 
    qubit_count: 2 
    bit_count: 0 
-q[1]:-----
-          
-q[2]:--H--
+q[1]:─────
+          
+q[2]:──H──
 
 
 julia> circuit_list = [c1, c2];
@@ -816,5 +817,4 @@
         push!(shots_per_circuit_list, shots)
     end
     return shots_per_circuit_list
->>>>>>> f920229e
 end