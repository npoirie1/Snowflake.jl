
"""
    QuantumCircuit(qubit_count = .., bit_count = ...)

A data structure to represent a *quantum circuit*.  
# Fields
- `qubit_count::Int` -- number of qubits (i.e. quantum register size).
- `bit_count::Int` -- number of classical bits (i.e. classical register size).
- `id::UUID` -- a universally unique identifier for the circuit. A UUID is automatically generated once an instance is created. 
- `pipeline::Array{Array{Gate}}` -- the pipeline of gates to operate on qubits.

# Examples
```jldoctest
julia> c = Snowflake.QuantumCircuit(qubit_count = 2, bit_count = 0)
Quantum Circuit Object:
   id: b2d2be56-7af2-11ec-31a6-ed9e71cb3360 
   qubit_count: 2 
   bit_count: 0 
q[1]:
     
q[2]:
```
"""
Base.@kwdef struct QuantumCircuit
    qubit_count::Int
    bit_count::Int
    id::UUID = UUIDs.uuid1()
    pipeline::Array{Array{Gate}} = []
end

"""
    push_gate!(circuit::QuantumCircuit, gate::Gate)
    push_gate!(circuit::QuantumCircuit, gates::Array{Gate})

Pushes a single gate or an array of gates to the `circuit` pipeline. This function is mutable. 

# Examples
```jldoctest
julia> c = Snowflake.QuantumCircuit(qubit_count = 2, bit_count = 0);

julia> push_gate!(c, [hadamard(1),sigma_x(2)])
Quantum Circuit Object:
   id: 57cf5de2-7ba7-11ec-0e10-05c6faaf91e9 
   qubit_count: 2 
   bit_count: 0 
q[1]:──H──
          
q[2]:──X──
          


julia> push_gate!(c, control_x(1,2))
Quantum Circuit Object:
   id: 57cf5de2-7ba7-11ec-0e10-05c6faaf91e9 
   qubit_count: 2 
   bit_count: 0 
q[1]:──H────*──
            |  
q[2]:──X────X──
```
"""
function push_gate!(circuit::QuantumCircuit, gate::Gate)
    push_gate!(circuit, [gate])
    return circuit
end

function push_gate!(circuit::QuantumCircuit, gates::Array{Gate})
    ensure_gates_are_in_circuit(circuit, gates)
    push!(circuit.pipeline, gates)
    return circuit
end

function ensure_gates_are_in_circuit(circuit::QuantumCircuit, gates::Array{Gate})
    for gate in gates
        for target in gate.target
            if target > circuit.qubit_count
                throw(DomainError(target, "the gate does no fit in the circuit"))
            end
        end
    end
end

"""
    pop_gate!(circuit::QuantumCircuit)

Removes the last gate from `circuit.pipeline`. 

# Examples
```jldoctest
julia> c = Snowflake.QuantumCircuit(qubit_count = 2, bit_count = 0);

julia> push_gate!(c, [hadamard(1),sigma_x(2)])
Quantum Circuit Object:
   id: 57cf5de2-7ba7-11ec-0e10-05c6faaf91e9 
   qubit_count: 2 
   bit_count: 0 
q[1]:──H──
          
q[2]:──X──
          


julia> push_gate!(c, control_x(1,2))
Quantum Circuit Object:
   id: 57cf5de2-7ba7-11ec-0e10-05c6faaf91e9 
   qubit_count: 2 
   bit_count: 0 
q[1]:──H────*──
            |  
q[2]:──X────X──

julia> pop_gate!(c)
Quantum Circuit Object:
   id: 57cf5de2-7ba7-11ec-0e10-05c6faaf91e9 
   qubit_count: 2 
   bit_count: 0 
q[1]:──H──
          
q[2]:──X──
```
"""
function pop_gate!(circuit::QuantumCircuit)
    pop!(circuit.pipeline)
    return circuit
end

"""
    append!(base_circuit::QuantumCircuit, circuits_to_append::QuantumCircuit...)

Appends circuits to the `base_circuit`. The `circuits_to_append` cannot have more qubits
than the `base_circuit`.

# Examples
```jldoctest
julia> c = QuantumCircuit(qubit_count=2, bit_count=0);

julia> push_gate!(c, [hadamard(1), sigma_x(2)])
Quantum Circuit Object:
   id: d64381ca-1360-11ed-2fc3-7b86db8b7417 
   qubit_count: 2 
   bit_count: 0 
q[1]:──H──
          
q[2]:──X──


julia> c1 = QuantumCircuit(qubit_count=1, bit_count=0);

julia> push_gate!(c1, [sigma_x(1)])
Quantum Circuit Object:
   id: ed46d94e-1360-11ed-3c11-33df7e129e0b 
   qubit_count: 1 
   bit_count: 0 
q[1]:──X──


julia> c2 = QuantumCircuit(qubit_count=2, bit_count=0);

julia> push_gate!(c2, [control_z(1,2)])
Quantum Circuit Object:
   id: fd6df078-1360-11ed-19e5-cf1aa91338b3 
   qubit_count: 2 
   bit_count: 0 
q[1]:──*──
       |  
q[2]:──Z──


julia> append!(c, c1, c2);

julia> print(c)
Quantum Circuit Object:
   id: d64381ca-1360-11ed-2fc3-7b86db8b7417 
   qubit_count: 2 
   bit_count: 0 
q[1]:──H────X────*──
                 |  
q[2]:──X─────────Z──


```
"""
function Base.append!(base_circuit::QuantumCircuit, circuits_to_append::QuantumCircuit...)
    for circuit in circuits_to_append
        if base_circuit.qubit_count < circuit.qubit_count
            throw(ErrorException(
                "the circuit to append cannot be wider than the base circuit"))
        end
        append!(base_circuit.pipeline, circuit.pipeline)
    end
end

"""
    get_wider_circuit(circuit::QuantumCircuit, num_qubits::Int)

Return a copy of `circuit` but with a width of `num_qubits`. `num_qubits` cannot be less
than the width of `circuit`.

# Examples
```jldoctest
julia> c = QuantumCircuit(qubit_count=2, bit_count=0);

julia> push_gate!(c, [hadamard(1), sigma_x(2)])
Quantum Circuit Object:
   id: c6bc82e2-1365-11ed-1a9f-757e431ca715 
   qubit_count: 2 
   bit_count: 0 
q[1]:──H──
          
q[2]:──X──


julia> wider_circuit = get_wider_circuit(c, 3)
Quantum Circuit Object:
   id: e28ec322-1365-11ed-06e3-ddae6aeb2c36 
   qubit_count: 3 
   bit_count: 0 
q[1]:──H──
          
q[2]:──X──
          
q[3]:─────


```
"""
function get_wider_circuit(circuit::QuantumCircuit, num_qubits::Int)
    if circuit.qubit_count > num_qubits
        throw(ErrorException("num_qubits cannot be less than the circuit width"))
    end
    new_circuit = QuantumCircuit(qubit_count=num_qubits,
        bit_count=circuit.bit_count, pipeline=circuit.pipeline)
    return new_circuit
end

"""
    get_reordered_circuit(circuit::QuantumCircuit, qubit_map::Dict{Int, Int})

Returns a circuit containing the gates of the input `circuit`. The gates are reordered
according to the `qubit_map`. Qubits which are not reordered do not need to
be included in the `qubit_map`. Qubits are added to the new circuit if necessary.

# Examples
```jldoctest
julia> c = QuantumCircuit(qubit_count=2, bit_count=0);

julia> push_gate!(c, [hadamard(1), sigma_x(2)])
Quantum Circuit Object:
   id: 5930787e-133c-11ed-3e7c-3701268d56db 
   qubit_count: 2 
   bit_count: 0 
q[1]:──H──
          
q[2]:──X──


julia> new_c = get_reordered_circuit(c, Dict(1=>3))
Quantum Circuit Object:
   id: 7ff7f0da-1344-11ed-1ab8-03b49d30363b 
   qubit_count: 3 
   bit_count: 0 
q[1]:─────
          
q[2]:──X──
          
q[3]:──H──


```
"""
function get_reordered_circuit(circuit::QuantumCircuit, qubit_map::Dict{Int, Int})
    assert_qubit_mapping_is_valid(qubit_map, circuit.qubit_count)
    pipeline = Array{Gate}[]
    for moment in circuit.pipeline
        new_moment = Gate[]
        for gate in moment
            new_target = Int[]
            for single_target in gate.target
                if haskey(qubit_map, single_target)
                    push!(new_target, qubit_map[single_target])
                else
                    push!(new_target, single_target)
                end
            end
            new_gate = copy(gate, new_target)
            push!(new_moment, new_gate)
        end
        push!(pipeline, new_moment)
    end
    largest_new_qubit_id = maximum(values(qubit_map))
    qubit_count = max(circuit.qubit_count, largest_new_qubit_id)
    new_circuit = QuantumCircuit(qubit_count=qubit_count,
        bit_count=circuit.bit_count, pipeline=pipeline)
    return new_circuit
end

function assert_qubit_mapping_is_valid(qubit_map, qubit_count)
    unique_values = unique(values(qubit_map))
    if length(unique_values) != length(qubit_map)
        throw(ErrorException("the qubit map is not injective"))
    end

    for qubit_pair in qubit_map
        target_qubit = qubit_pair.second
        if target_qubit <= qubit_count && !haskey(qubit_map, target_qubit)
            throw(ErrorException("the qubit map is not valid"))
        end
    end
end

function Base.show(io::IO, circuit::QuantumCircuit, padding_width::Integer=10)
    println(io, "Quantum Circuit Object:")
    println(io, "   id: $(circuit.id) ")
    println(io, "   qubit_count: $(circuit.qubit_count) ")
    println(io, "   bit_count: $(circuit.bit_count) ")
    print_circuit_diagram(io, circuit, padding_width)
end

function print_circuit_diagram(io::IO, circuit::QuantumCircuit, padding_width::Integer)
    circuit_layout = get_circuit_layout(circuit)
    split_circuit_layouts = get_split_circuit_layout(io, circuit_layout, padding_width)
    num_splits = length(split_circuit_layouts)

    for i_split in 1:num_splits
        if num_splits > 1
            println(io, "Part $i_split of $num_splits")
        end
        for i_wire = 1:size(split_circuit_layouts[i_split], 1)
            for i_step = 1:size(split_circuit_layouts[i_split], 2)
                print(io, split_circuit_layouts[i_split][i_wire, i_step])
            end
            println(io, "")
        end
        println(io, "")
    end
end

function get_circuit_layout(circuit::QuantumCircuit)
    wire_count = 2 * circuit.qubit_count
    circuit_layout = fill("", (wire_count, length(circuit.pipeline) + 1))
    add_qubit_labels_to_circuit_layout!(circuit_layout, circuit.qubit_count)
    
    for (i_step, step) in enumerate(circuit.pipeline)
        longest_symbol_length = get_longest_symbol_length(step)
        add_wires_to_circuit_layout!(circuit_layout, i_step, circuit.qubit_count,
            longest_symbol_length)

        for gate in step
            add_coupling_lines_to_circuit_layout!(circuit_layout, gate, i_step,
                longest_symbol_length)
            add_target_to_circuit_layout!(circuit_layout, gate, i_step,
                longest_symbol_length)
        end
    end
    return circuit_layout
end

function get_longest_symbol_length(step::Array{Gate})
    largest_length = 0
    for gate in step
        for symbol in gate.display_symbol
            symbol_length = length(symbol)
            if symbol_length > largest_length
                largest_length = symbol_length
            end
        end
    end
    return largest_length
end

function add_qubit_labels_to_circuit_layout!(circuit_layout::Array{String},
    num_qubits::Integer)

    max_num_digits = ndigits(num_qubits)
    for i_qubit in range(1, length = num_qubits)
        num_digits = ndigits(i_qubit)
        padding = max_num_digits-num_digits
        id_wire = 2 * (i_qubit - 1) + 1
        circuit_layout[id_wire, 1] = "q[$i_qubit]:" * " "^padding
        circuit_layout[id_wire+1, 1] = String(fill(' ', length(circuit_layout[id_wire, 1])))
    end
end

function add_wires_to_circuit_layout!(circuit_layout::Array{String}, i_step::Integer,
    num_qubits::Integer, longest_symbol_length::Integer)

    num_chars = 4+longest_symbol_length
    for i_qubit in range(1, length = num_qubits)
        id_wire = 2 * (i_qubit - 1) + 1
        # qubit wire
        circuit_layout[id_wire, i_step+1] = "─"^num_chars
        # spacer line
        circuit_layout[id_wire+1, i_step+1] = " "^num_chars
    end
end

function add_coupling_lines_to_circuit_layout!(circuit_layout::Array{String}, gate::Gate,
    i_step::Integer, longest_symbol_length::Integer)
    
    length_difference = longest_symbol_length-1
    num_left_chars = 2 + floor(Int, length_difference/2)
    num_right_chars = 2 + ceil(Int, length_difference/2)
    min_wire = 2*(minimum(gate.target)-1)+1
    max_wire = 2*(maximum(gate.target)-1)+1
    for i_wire in min_wire+1:max_wire-1
        if iseven(i_wire)
            circuit_layout[i_wire, i_step+1] = ' '^num_left_chars * "|" *
                ' '^num_right_chars
        else
            circuit_layout[i_wire, i_step+1] = '─'^num_left_chars * "|" *
                '─'^num_right_chars
        end
    end
end

function add_target_to_circuit_layout!(circuit_layout::Array{String}, gate::Gate,
    i_step::Integer, longest_symbol_length::Integer)
    
    for (i_target, target) in enumerate(gate.target)
        symbol_length = length(gate.display_symbol[i_target])
        length_difference = longest_symbol_length-symbol_length
        num_left_dashes = 2 + floor(Int, length_difference/2)
        num_right_dashes = 2 + ceil(Int, length_difference/2)
        id_wire = 2*(target-1)+1
        circuit_layout[id_wire, i_step+1] = '─'^num_left_dashes *
            "$(gate.display_symbol[i_target])" * '─'^num_right_dashes
    end
end

function get_split_circuit_layout(io::IO, circuit_layout::Array{String},
    padding_width::Integer)

    (display_height, display_width) = displaysize(io)
    useable_width = display_width-padding_width
    num_steps = size(circuit_layout, 2)
    num_qubit_label_chars = length(circuit_layout[1, 1])
    char_count = num_qubit_label_chars
    first_gate_step = 2
    split_layout = []
    if num_steps == 1
        push!(split_layout, circuit_layout)
    end
    for i_step = 2:num_steps
        step = circuit_layout[1, i_step]
        num_chars_in_step = length(step)
        char_count += num_chars_in_step
        if char_count > useable_width
            push!(split_layout, hcat(circuit_layout[:,1],
                circuit_layout[:,first_gate_step:i_step-1]))
            char_count = num_qubit_label_chars + num_chars_in_step
            first_gate_step = i_step
        end
        if i_step == num_steps
            push!(split_layout, hcat(circuit_layout[:,1],
                circuit_layout[:,first_gate_step:i_step]))
        end
    end
    return split_layout
end

"""
    simulate(circuit::QuantumCircuit)

Simulates and returns the wavefunction of the quantum device after running `circuit`. 

Employs the approach described in Listing 5 of
[Suzuki *et. al.* (2021)](https://doi.org/10.22331/q-2021-10-06-559).

# Examples
```jldoctest
julia> c = Snowflake.QuantumCircuit(qubit_count = 2, bit_count = 0);

julia> push_gate!(c, hadamard(1))
Quantum Circuit Object:
   id: 57cf5de2-7ba7-11ec-0e10-05c6faaf91e9 
   qubit_count: 2 
   bit_count: 0 
q[1]:──H──
          
q[2]:─────
          


julia> push_gate!(c, control_x(1,2))
Quantum Circuit Object:
   id: 57cf5de2-7ba7-11ec-0e10-05c6faaf91e9 
   qubit_count: 2 
   bit_count: 0 
q[1]:──H────*──
            |  
q[2]:───────X──
               


julia> ket = simulate(c);

julia> print(ket)
4-element Ket:
0.7071067811865475 + 0.0im
0.0 + 0.0im
0.0 + 0.0im
0.7071067811865475 + 0.0im


```
"""
function simulate(circuit::QuantumCircuit)
    hilbert_space_size = 2^circuit.qubit_count
    # initial state 
    ψ = fock(0, hilbert_space_size)
    for step in circuit.pipeline 
        for gate in step
            apply_gate_without_ket_size_check!(ψ, gate, circuit.qubit_count)
        end
    end
    return ψ
end

function apply_gate_without_ket_size_check!(state::Ket, gate::Gate, qubit_count)
    b0 = get_b0_bases_list(gate, qubit_count)
    b1 = get_b1_bases_list(gate, qubit_count)
    temp_state = zeros(Complex, length(b1))
    for x0 in b0
        for (index, x1) in enumerate(b1)
            temp_state[index] = state.data[x0+x1+1]
        end
        temp_state = gate.operator.data*temp_state
        for (index, x1) in enumerate(b1)
            state.data[x0+x1+1] = temp_state[index]
        end
    end
end

function get_b0_bases_list(gate::Gate, qubit_count)
    num_targets = length(gate.target)
    num_b0_bases = 2^(qubit_count-num_targets)
    pattern = get_b0_pattern(gate, qubit_count)
    b0_bitstrings = fill(pattern, num_b0_bases)
    fill_bit_string_list!(b0_bitstrings, pattern)
    b0 = get_int_list(b0_bitstrings)
    return b0
end

function get_b0_pattern(gate::Gate, qubit_count)
    pattern = ""
    for i_qubit in 1:qubit_count
        if i_qubit in gate.target
            pattern = pattern * '0'
        else
            pattern = pattern * 'x'
        end
    end
    return pattern
end

function fill_bit_string_list!(list, pattern)
    fill_bit_string_list_and_return_counter!(list, pattern)
end

function fill_bit_string_list_and_return_counter!(list, pattern, counter=1)
    if !('x' in pattern)
        list[counter] = pattern
        counter += 1
        return counter
    else
        pattern_with_0 = replace(pattern, 'x'=>'0', count=1)
        counter = fill_bit_string_list_and_return_counter!(list, pattern_with_0, counter)

        pattern_with_1 = replace(pattern, 'x'=>'1', count=1)
        counter = fill_bit_string_list_and_return_counter!(list, pattern_with_1, counter)
        return counter
    end
end

function get_int_list(bitstring_list)
    int_list = Vector{Int}(undef, length(bitstring_list))
    for (i_string, bitstring) in enumerate(bitstring_list)
        int_list[i_string] = parse(Int, bitstring, base=2)
    end
    return int_list
end

function get_b1_bases_list(gate::Gate, qubit_count)
    num_targets = length(gate.target)
    target_space_bitstrings = get_bitstring_vector_for_target_space(num_targets)
    b1_bitstrings = get_b1_bitstrings(gate, target_space_bitstrings, qubit_count)
    b1 = get_int_list(b1_bitstrings)
    return b1
end

function get_bitstring_vector_for_target_space(num_targets)
    num_bases = 2^num_targets
    bitstrings = fill('0'^num_targets, num_bases)
    for i_basis = 0:num_bases-1
        raw_bitsring = bitstring(i_basis)
        formatted_bitstring = raw_bitsring[end-num_targets+1:end]
        bitstrings[i_basis+1] = formatted_bitstring
    end
    return bitstrings
end

function get_b1_bitstrings(gate::Gate, target_space_bitstrings, qubit_count)
    num_bases = length(target_space_bitstrings)
    bitstring_list = fill('0'^qubit_count, num_bases)
    for (i_basis, bitstring) in enumerate(bitstring_list)
        bitstring_as_chars = collect(bitstring)
        for (i_target, target) in enumerate(gate.target)
            bitstring_as_chars[target] = target_space_bitstrings[i_basis][i_target]
        end
        bitstring_list[i_basis] = join(bitstring_as_chars)
    end
    return bitstring_list
end

"""
    simulate_shots(c::QuantumCircuit, shots_count::Int = 100)

Emulates a quantum computer by running a circuit for a given number of shots and returning measurement results.

# Examples
```jldoctest simulate_shots; filter = r"00|11"
julia> c = Snowflake.QuantumCircuit(qubit_count = 2, bit_count = 0);

julia> push_gate!(c, hadamard(1))
Quantum Circuit Object:
   id: 57cf5de2-7ba7-11ec-0e10-05c6faaf91e9 
   qubit_count: 2 
   bit_count: 0 
q[1]:──H──
          
q[2]:─────
          


julia> push_gate!(c, control_x(1,2))
Quantum Circuit Object:
   id: 57cf5de2-7ba7-11ec-0e10-05c6faaf91e9 
   qubit_count: 2 
   bit_count: 0 
q[1]:──H────*──
            |  
q[2]:───────X──
               


julia> simulate_shots(c, 99)
99-element Vector{String}:
 "11"
 "00"
 "11"
 "11"
 "11"
 "11"
 "11"
 "00"
 "00"
 "11"
 ⋮
 "00"
 "00"
 "11"
 "00"
 "00"
 "00"
 "00"
 "00"
 "00"
```
"""
function simulate_shots(c::QuantumCircuit, shots_count::Int = 100)
    # return simulateShots(c, shots_count)
    ψ = simulate(c)
    amplitudes = adjoint.(ψ) .* ψ
    weights = Float32[]

    for a in amplitudes
        push!(weights, a)
    end

    ##preparing the labels
    labels = String[]
    for i in range(0, length = length(ψ))
        s = bitstring(i)
        n = length(s)
        s_trimed = s[n-c.qubit_count+1:n]
        push!(labels, s_trimed)
    end

    data = StatsBase.sample(labels, StatsBase.Weights(weights), shots_count)
    return data
end

<<<<<<< HEAD

"""
    get_gate_counts(circuit::QuantumCircuit)

Returns a dictionary listing the number of gates of each type found in the `circuit`.

The dictionary keys are the instruction_symbol of the gates while the values are the number of gates found.
=======
"""
    get_inverse(circuit::QuantumCircuit)

Return a `QuantumCircuit` which is the inverse of the input `circuit`.
>>>>>>> 2e281b76

# Examples
```jldoctest
julia> c = QuantumCircuit(qubit_count=2, bit_count=0);

<<<<<<< HEAD
julia> push_gate!(c, [hadamard(1), hadamard(2)]);

julia> push_gate!(c, control_x(1, 2));

julia> push_gate!(c, hadamard(2))
Quantum Circuit Object:
   id: cae04dc4-7bdc-11ed-2223-039a8d93f511 
   qubit_count: 2 
   bit_count: 0 
q[1]:──H────*───────
            |       
q[2]:──H────X────H──
                    



julia> get_gate_counts(c)
Dict{String, Int64} with 2 entries:
  "h"  => 3
  "cx" => 1

```
"""
function get_gate_counts(circuit::QuantumCircuit)
    gate_counts = Dict{String, Int}()
    for step in circuit.pipeline
        for gate in step
            if haskey(gate_counts, gate.instruction_symbol)
                gate_counts[gate.instruction_symbol] += 1
            else
                gate_counts[gate.instruction_symbol] = 1
            end
        end
    end
    return gate_counts
end

"""
    get_num_gates(circuit::QuantumCircuit)

Returns the number of gates in the `circuit`.

# Examples
```jldoctest
julia> c = QuantumCircuit(qubit_count=2, bit_count=0);

julia> push_gate!(c, [hadamard(1), hadamard(2)]);

julia> push_gate!(c, control_x(1, 2))
Quantum Circuit Object:
   id: 2c899c5e-7bdf-11ed-0810-fbc3222f3890 
   qubit_count: 2 
   bit_count: 0 
q[1]:──H────*──
            |  
q[2]:──H────X──
               



julia> get_num_gates(c)
3

```
"""
function get_num_gates(circuit::QuantumCircuit)
    num_gates = 0
    for step in circuit.pipeline
        num_gates += length(step)
    end
    return num_gates
end

"""
    get_depth(circuit::QuantumCircuit)

Returns the depth of the `circuit`.

Note that the function does not attempt to reduce the circuit depth by parallelizing gates.

# Examples
```jldoctest
julia> c1 = QuantumCircuit(qubit_count=2, bit_count=0);

julia> push_gate!(c1, hadamard(1));

julia> push_gate!(c1, hadamard(2))
Quantum Circuit Object:
   id: 9902bb26-7be0-11ed-0df8-976e7a0d7b8d 
   qubit_count: 2 
   bit_count: 0 
q[1]:──H───────
               
q[2]:───────H──
               



julia> get_depth(c1)
2

julia> c2 = QuantumCircuit(qubit_count=2, bit_count=0);

julia> push_gate!(c2,[hadamard(1),  hadamard(2)])
Quantum Circuit Object:
   id: b3b1c0e8-7be0-11ed-0b8b-835771f15fc1 
   qubit_count: 2 
   bit_count: 0 
q[1]:──H──
          
q[2]:──H──
          



julia> get_depth(c2)
1

```
"""
function get_depth(circuit::QuantumCircuit)
    return length(circuit.pipeline)
=======
julia> push_gate!(c, rotation_y(1, pi/4));

julia> push_gate!(c, control_x(1, 2))
Quantum Circuit Object:
   id: 47ddf072-7293-11ed-3d64-9f4fd1e69575 
   qubit_count: 2 
   bit_count: 0 
q[1]:──Ry(0.7853981633974483)────*──
                                 |  
q[2]:────────────────────────────X──
                                    



julia> get_inverse(c)
Quantum Circuit Object:
   id: 6153cc20-7293-11ed-37d4-e14a7e7df842 
   qubit_count: 2 
   bit_count: 0 
q[1]:──*────Ry(-0.7853981633974483)──
       |                             
q[2]:──X─────────────────────────────
                                     



```
"""
function get_inverse(circuit::QuantumCircuit)
    reverse_pipeline = reverse(circuit.pipeline)
    inverse_pipeline = Vector{Gate}[]
    for step in reverse_pipeline
        inverse_gate_list = Gate[]
        for gate in step
            push!(inverse_gate_list, get_inverse(gate))
        end
        push!(inverse_pipeline, inverse_gate_list)
    end
    return QuantumCircuit(qubit_count=circuit.qubit_count, bit_count=circuit.bit_count,
        pipeline=inverse_pipeline)
end

"""
    simulate_shots(circuit_list::Array{QuantumCircuit}, shots_count::Int = 100)

Emulates a quantum computer by running multiple circuits for a given number of shots.
Returns a list of measurement results for each circuit.

# Examples
```jldoctest; filter = r"00|10|01"
julia> c1 = Snowflake.QuantumCircuit(qubit_count = 2, bit_count = 0);

julia> push_gate!(c1, hadamard(1))
Quantum Circuit Object:
   id: 1c7b03c6-1441-11ed-0848-515f7dcd57b4 
   qubit_count: 2 
   bit_count: 0 
q[1]:──H──
          
q[2]:─────


julia> c2 = Snowflake.QuantumCircuit(qubit_count = 2, bit_count = 0);

julia> push_gate!(c2, hadamard(2))
Quantum Circuit Object:
   id: 269e8632-1441-11ed-345c-f3fc87e6a02b 
   qubit_count: 2 
   bit_count: 0 
q[1]:─────
          
q[2]:──H──


julia> circuit_list = [c1, c2];

julia> shots_list = simulate_shots(circuit_list, 6);

julia> c1_shots = shots_list[1]
6-element Vector{String}:
 "00"
 "10"
 "00"
 "10"
 "10"
 "10"

julia> c2_shots = shots_list[2]
6-element Vector{String}:
 "01"
 "01"
 "01"
 "01"
 "00"
 "00"

```
"""
function simulate_shots(circuit_list::Array{QuantumCircuit}, shots_count::Int = 100)
    num_circuits = length(circuit_list)
    shots_count_list = fill(shots_count, num_circuits)
    return simulate_shots(circuit_list, shots_count_list)
end

"""
    simulate_shots(circuit_list::Array{QuantumCircuit}, shots_count_list::Array{Int})

Emulates a quantum computer by running multiple circuits and returning a list of measurement
results for each circuit. `shots_count_list` is used to specify the number of shots for
each circuit.
"""
function simulate_shots(circuit_list::Array{QuantumCircuit}, shots_count_list::Array{Int})
    shots_per_circuit_list = []
    for (i, circuit) in enumerate(circuit_list)
        shots = simulate_shots(circuit, shots_count_list[i])
        push!(shots_per_circuit_list, shots)
    end
    return shots_per_circuit_list
>>>>>>> 2e281b76
end<|MERGE_RESOLUTION|>--- conflicted
+++ resolved
@@ -690,7 +690,134 @@
     return data
 end
 
-<<<<<<< HEAD
+"""
+    simulate_shots(circuit_list::Array{QuantumCircuit}, shots_count::Int = 100)
+
+Emulates a quantum computer by running multiple circuits for a given number of shots.
+Returns a list of measurement results for each circuit.
+
+# Examples
+```jldoctest; filter = r"00|10|01"
+julia> c1 = Snowflake.QuantumCircuit(qubit_count = 2, bit_count = 0);
+
+julia> push_gate!(c1, hadamard(1))
+Quantum Circuit Object:
+   id: 1c7b03c6-1441-11ed-0848-515f7dcd57b4 
+   qubit_count: 2 
+   bit_count: 0 
+q[1]:──H──
+          
+q[2]:─────
+
+
+julia> c2 = Snowflake.QuantumCircuit(qubit_count = 2, bit_count = 0);
+
+julia> push_gate!(c2, hadamard(2))
+Quantum Circuit Object:
+   id: 269e8632-1441-11ed-345c-f3fc87e6a02b 
+   qubit_count: 2 
+   bit_count: 0 
+q[1]:─────
+          
+q[2]:──H──
+
+
+julia> circuit_list = [c1, c2];
+
+julia> shots_list = simulate_shots(circuit_list, 6);
+
+julia> c1_shots = shots_list[1]
+6-element Vector{String}:
+ "00"
+ "10"
+ "00"
+ "10"
+ "10"
+ "10"
+
+julia> c2_shots = shots_list[2]
+6-element Vector{String}:
+ "01"
+ "01"
+ "01"
+ "01"
+ "00"
+ "00"
+
+```
+"""
+function simulate_shots(circuit_list::Array{QuantumCircuit}, shots_count::Int = 100)
+    num_circuits = length(circuit_list)
+    shots_count_list = fill(shots_count, num_circuits)
+    return simulate_shots(circuit_list, shots_count_list)
+end
+
+"""
+    simulate_shots(circuit_list::Array{QuantumCircuit}, shots_count_list::Array{Int})
+
+Emulates a quantum computer by running multiple circuits and returning a list of measurement
+results for each circuit. `shots_count_list` is used to specify the number of shots for
+each circuit.
+"""
+function simulate_shots(circuit_list::Array{QuantumCircuit}, shots_count_list::Array{Int})
+    shots_per_circuit_list = []
+    for (i, circuit) in enumerate(circuit_list)
+        shots = simulate_shots(circuit, shots_count_list[i])
+        push!(shots_per_circuit_list, shots)
+    end
+    return shots_per_circuit_list
+end
+
+"""
+    get_inverse(circuit::QuantumCircuit)
+
+Return a `QuantumCircuit` which is the inverse of the input `circuit`.
+
+# Examples
+```jldoctest
+julia> c = QuantumCircuit(qubit_count=2, bit_count=0);
+
+julia> push_gate!(c, rotation_y(1, pi/4));
+
+julia> push_gate!(c, control_x(1, 2))
+Quantum Circuit Object:
+   id: 47ddf072-7293-11ed-3d64-9f4fd1e69575 
+   qubit_count: 2 
+   bit_count: 0 
+q[1]:──Ry(0.7853981633974483)────*──
+                                 |  
+q[2]:────────────────────────────X──
+                                    
+
+
+
+julia> get_inverse(c)
+Quantum Circuit Object:
+   id: 6153cc20-7293-11ed-37d4-e14a7e7df842 
+   qubit_count: 2 
+   bit_count: 0 
+q[1]:──*────Ry(-0.7853981633974483)──
+       |                             
+q[2]:──X─────────────────────────────
+                                     
+
+
+
+```
+"""
+function get_inverse(circuit::QuantumCircuit)
+    reverse_pipeline = reverse(circuit.pipeline)
+    inverse_pipeline = Vector{Gate}[]
+    for step in reverse_pipeline
+        inverse_gate_list = Gate[]
+        for gate in step
+            push!(inverse_gate_list, get_inverse(gate))
+        end
+        push!(inverse_pipeline, inverse_gate_list)
+    end
+    return QuantumCircuit(qubit_count=circuit.qubit_count, bit_count=circuit.bit_count,
+        pipeline=inverse_pipeline)
+end
 
 """
     get_gate_counts(circuit::QuantumCircuit)
@@ -698,18 +825,11 @@
 Returns a dictionary listing the number of gates of each type found in the `circuit`.
 
 The dictionary keys are the instruction_symbol of the gates while the values are the number of gates found.
-=======
-"""
-    get_inverse(circuit::QuantumCircuit)
-
-Return a `QuantumCircuit` which is the inverse of the input `circuit`.
->>>>>>> 2e281b76
 
 # Examples
 ```jldoctest
 julia> c = QuantumCircuit(qubit_count=2, bit_count=0);
 
-<<<<<<< HEAD
 julia> push_gate!(c, [hadamard(1), hadamard(2)]);
 
 julia> push_gate!(c, control_x(1, 2));
@@ -832,124 +952,4 @@
 """
 function get_depth(circuit::QuantumCircuit)
     return length(circuit.pipeline)
-=======
-julia> push_gate!(c, rotation_y(1, pi/4));
-
-julia> push_gate!(c, control_x(1, 2))
-Quantum Circuit Object:
-   id: 47ddf072-7293-11ed-3d64-9f4fd1e69575 
-   qubit_count: 2 
-   bit_count: 0 
-q[1]:──Ry(0.7853981633974483)────*──
-                                 |  
-q[2]:────────────────────────────X──
-                                    
-
-
-
-julia> get_inverse(c)
-Quantum Circuit Object:
-   id: 6153cc20-7293-11ed-37d4-e14a7e7df842 
-   qubit_count: 2 
-   bit_count: 0 
-q[1]:──*────Ry(-0.7853981633974483)──
-       |                             
-q[2]:──X─────────────────────────────
-                                     
-
-
-
-```
-"""
-function get_inverse(circuit::QuantumCircuit)
-    reverse_pipeline = reverse(circuit.pipeline)
-    inverse_pipeline = Vector{Gate}[]
-    for step in reverse_pipeline
-        inverse_gate_list = Gate[]
-        for gate in step
-            push!(inverse_gate_list, get_inverse(gate))
-        end
-        push!(inverse_pipeline, inverse_gate_list)
-    end
-    return QuantumCircuit(qubit_count=circuit.qubit_count, bit_count=circuit.bit_count,
-        pipeline=inverse_pipeline)
-end
-
-"""
-    simulate_shots(circuit_list::Array{QuantumCircuit}, shots_count::Int = 100)
-
-Emulates a quantum computer by running multiple circuits for a given number of shots.
-Returns a list of measurement results for each circuit.
-
-# Examples
-```jldoctest; filter = r"00|10|01"
-julia> c1 = Snowflake.QuantumCircuit(qubit_count = 2, bit_count = 0);
-
-julia> push_gate!(c1, hadamard(1))
-Quantum Circuit Object:
-   id: 1c7b03c6-1441-11ed-0848-515f7dcd57b4 
-   qubit_count: 2 
-   bit_count: 0 
-q[1]:──H──
-          
-q[2]:─────
-
-
-julia> c2 = Snowflake.QuantumCircuit(qubit_count = 2, bit_count = 0);
-
-julia> push_gate!(c2, hadamard(2))
-Quantum Circuit Object:
-   id: 269e8632-1441-11ed-345c-f3fc87e6a02b 
-   qubit_count: 2 
-   bit_count: 0 
-q[1]:─────
-          
-q[2]:──H──
-
-
-julia> circuit_list = [c1, c2];
-
-julia> shots_list = simulate_shots(circuit_list, 6);
-
-julia> c1_shots = shots_list[1]
-6-element Vector{String}:
- "00"
- "10"
- "00"
- "10"
- "10"
- "10"
-
-julia> c2_shots = shots_list[2]
-6-element Vector{String}:
- "01"
- "01"
- "01"
- "01"
- "00"
- "00"
-
-```
-"""
-function simulate_shots(circuit_list::Array{QuantumCircuit}, shots_count::Int = 100)
-    num_circuits = length(circuit_list)
-    shots_count_list = fill(shots_count, num_circuits)
-    return simulate_shots(circuit_list, shots_count_list)
-end
-
-"""
-    simulate_shots(circuit_list::Array{QuantumCircuit}, shots_count_list::Array{Int})
-
-Emulates a quantum computer by running multiple circuits and returning a list of measurement
-results for each circuit. `shots_count_list` is used to specify the number of shots for
-each circuit.
-"""
-function simulate_shots(circuit_list::Array{QuantumCircuit}, shots_count_list::Array{Int})
-    shots_per_circuit_list = []
-    for (i, circuit) in enumerate(circuit_list)
-        shots = simulate_shots(circuit, shots_count_list[i])
-        push!(shots_per_circuit_list, shots)
-    end
-    return shots_per_circuit_list
->>>>>>> 2e281b76
 end