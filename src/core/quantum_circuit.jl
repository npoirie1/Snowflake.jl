--- conflicted
+++ resolved
@@ -691,7 +691,84 @@
 end
 
 """
-<<<<<<< HEAD
+    simulate_shots(circuit_list::Array{QuantumCircuit}, shots_count::Int = 100)
+
+Emulates a quantum computer by running multiple circuits for a given number of shots.
+Returns a list of measurement results for each circuit.
+
+# Examples
+```jldoctest; filter = r"00|10|01"
+julia> c1 = Snowflake.QuantumCircuit(qubit_count = 2, bit_count = 0);
+
+julia> push_gate!(c1, hadamard(1))
+Quantum Circuit Object:
+   id: 1c7b03c6-1441-11ed-0848-515f7dcd57b4 
+   qubit_count: 2 
+   bit_count: 0 
+q[1]:──H──
+          
+q[2]:─────
+
+
+julia> c2 = Snowflake.QuantumCircuit(qubit_count = 2, bit_count = 0);
+
+julia> push_gate!(c2, hadamard(2))
+Quantum Circuit Object:
+   id: 269e8632-1441-11ed-345c-f3fc87e6a02b 
+   qubit_count: 2 
+   bit_count: 0 
+q[1]:─────
+          
+q[2]:──H──
+
+
+julia> circuit_list = [c1, c2];
+
+julia> shots_list = simulate_shots(circuit_list, 6);
+
+julia> c1_shots = shots_list[1]
+6-element Vector{String}:
+ "00"
+ "10"
+ "00"
+ "10"
+ "10"
+ "10"
+
+julia> c2_shots = shots_list[2]
+6-element Vector{String}:
+ "01"
+ "01"
+ "01"
+ "01"
+ "00"
+ "00"
+
+```
+"""
+function simulate_shots(circuit_list::Array{QuantumCircuit}, shots_count::Int = 100)
+    num_circuits = length(circuit_list)
+    shots_count_list = fill(shots_count, num_circuits)
+    return simulate_shots(circuit_list, shots_count_list)
+end
+
+"""
+    simulate_shots(circuit_list::Array{QuantumCircuit}, shots_count_list::Array{Int})
+
+Emulates a quantum computer by running multiple circuits and returning a list of measurement
+results for each circuit. `shots_count_list` is used to specify the number of shots for
+each circuit.
+"""
+function simulate_shots(circuit_list::Array{QuantumCircuit}, shots_count_list::Array{Int})
+    shots_per_circuit_list = []
+    for (i, circuit) in enumerate(circuit_list)
+        shots = simulate_shots(circuit, shots_count_list[i])
+        push!(shots_per_circuit_list, shots)
+    end
+    return shots_per_circuit_list
+end
+
+"""
     get_measurement_probabilities(circuit::QuantumCircuit,
         [target_qubits::Vector{<:Integer}])
 
@@ -711,25 +788,10 @@
 julia> push_gate!(circuit, [hadamard(1), sigma_x(2)])
 Quantum Circuit Object:
    id: 43eb23ac-8d4b-11ed-0419-f390b8ec7cef 
-=======
-    simulate_shots(circuit_list::Array{QuantumCircuit}, shots_count::Int = 100)
-
-Emulates a quantum computer by running multiple circuits for a given number of shots.
-Returns a list of measurement results for each circuit.
-
-# Examples
-```jldoctest; filter = r"00|10|01"
-julia> c1 = Snowflake.QuantumCircuit(qubit_count = 2, bit_count = 0);
-
-julia> push_gate!(c1, hadamard(1))
-Quantum Circuit Object:
-   id: 1c7b03c6-1441-11ed-0848-515f7dcd57b4 
->>>>>>> b2b22a3b
-   qubit_count: 2 
-   bit_count: 0 
-q[1]:──H──
-          
-<<<<<<< HEAD
+   qubit_count: 2 
+   bit_count: 0 
+q[1]:──H──
+          
 q[2]:──X──
           
 
@@ -765,67 +827,6 @@
     
     ket = simulate(circuit)
     return get_measurement_probabilities(ket, target_qubits)
-=======
-q[2]:─────
-
-
-julia> c2 = Snowflake.QuantumCircuit(qubit_count = 2, bit_count = 0);
-
-julia> push_gate!(c2, hadamard(2))
-Quantum Circuit Object:
-   id: 269e8632-1441-11ed-345c-f3fc87e6a02b 
-   qubit_count: 2 
-   bit_count: 0 
-q[1]:─────
-          
-q[2]:──H──
-
-
-julia> circuit_list = [c1, c2];
-
-julia> shots_list = simulate_shots(circuit_list, 6);
-
-julia> c1_shots = shots_list[1]
-6-element Vector{String}:
- "00"
- "10"
- "00"
- "10"
- "10"
- "10"
-
-julia> c2_shots = shots_list[2]
-6-element Vector{String}:
- "01"
- "01"
- "01"
- "01"
- "00"
- "00"
-
-```
-"""
-function simulate_shots(circuit_list::Array{QuantumCircuit}, shots_count::Int = 100)
-    num_circuits = length(circuit_list)
-    shots_count_list = fill(shots_count, num_circuits)
-    return simulate_shots(circuit_list, shots_count_list)
-end
-
-"""
-    simulate_shots(circuit_list::Array{QuantumCircuit}, shots_count_list::Array{Int})
-
-Emulates a quantum computer by running multiple circuits and returning a list of measurement
-results for each circuit. `shots_count_list` is used to specify the number of shots for
-each circuit.
-"""
-function simulate_shots(circuit_list::Array{QuantumCircuit}, shots_count_list::Array{Int})
-    shots_per_circuit_list = []
-    for (i, circuit) in enumerate(circuit_list)
-        shots = simulate_shots(circuit, shots_count_list[i])
-        push!(shots_per_circuit_list, shots)
-    end
-    return shots_per_circuit_list
->>>>>>> b2b22a3b
 end
 
 """
@@ -877,8 +878,6 @@
     end
     return QuantumCircuit(qubit_count=circuit.qubit_count, bit_count=circuit.bit_count,
         pipeline=inverse_pipeline)
-<<<<<<< HEAD
-=======
 end
 
 """
@@ -1014,5 +1013,4 @@
 """
 function get_depth(circuit::QuantumCircuit)
     return length(circuit.pipeline)
->>>>>>> b2b22a3b
 end