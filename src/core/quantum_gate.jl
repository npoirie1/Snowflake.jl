--- conflicted
+++ resolved
@@ -73,8 +73,6 @@
 ```
 """
 abstract type Gate end
-<<<<<<< HEAD
-=======
 
 function Base.copy(gate::Gate, new_target::Array{Int}=Int[])
     if isempty(new_target)
@@ -98,7 +96,6 @@
     end
 
 end
->>>>>>> b2b22a3b
 
 function Base.show(io::IO, gate::Gate)
     println(io, "Gate Object:")
@@ -489,25 +486,6 @@
 )
 
 """
-    iswap_dagger()
-
-Return the adjoint of the imaginary swap `Operator`, which is defined as:
-```math
-iSWAP^\\dagger = \\begin{bmatrix}
-    1 & 0 & 0 & 0 \\\\
-    0 & 0 & -i & 0 \\\\
-    0 & -i & 0 & 0 \\\\
-    0 & 0 & 0 & 1
-    \\end{bmatrix}.
-```
-"""
-iswap_dagger() = Operator(
-    Complex.(
-        [[1.0, 0.0, 0.0, 0.0] [0.0, 0.0, -im, 0.0] [0.0, -im, 0.0, 0.0] [0.0, 0.0, 0.0, 1.0]],
-    ),
-)
-
-"""
     toffoli()
 
 Return the Toffoli `Operator`, which is defined as:
@@ -648,7 +626,6 @@
     phase(target)
 
 Return a phase `Gate` (also known as an ``S`` `Gate`), which applies the [`phase()`](@ref) `Operator` to the target qubit.
-<<<<<<< HEAD
 """
 phase(target) = Phase(["S"], "s", [target], [])
 
@@ -663,22 +640,6 @@
 
 get_inverse(gate::Phase) = phase_dagger(gate.target[1])
 """
-=======
-"""
-phase(target) = Phase(["S"], "s", [target], [])
-
-struct Phase <: Gate
-    display_symbol::Vector{String}
-    instruction_symbol::String
-    target::Vector{Int}
-    parameters::Vector
-end
-
-get_operator(gate::Phase) = phase()
-
-get_inverse(gate::Phase) = phase_dagger(gate.target[1])
-"""
->>>>>>> b2b22a3b
     phase_dagger(target)
 
 Return an adjoint phase `Gate` (also known as an ``S^\\dagger`` `Gate`), which applies the [`phase_dagger()`](@ref) `Operator` to the target qubit.
@@ -1076,11 +1037,7 @@
 ```
 """
 function get_inverse(gate::Gate)
-<<<<<<< HEAD
     if is_hermitian(get_operator(gate))
-=======
-    if ishermitian(get_operator(gate))
->>>>>>> b2b22a3b
         return gate
     end
     sym = gate.instruction_symbol
