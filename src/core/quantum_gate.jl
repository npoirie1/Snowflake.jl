"""
    Gate(display_symbol, instruction_symbol, operator, target::Array, parameters=[])
    Gate(display_symbol, instruction_symbol, operator, target::Int, parameters=[])

Constructs a `Gate` that can be added to a `QuantumCircuit` in order to apply an `operator` to one or more `target` qubits.

Each `Gate` has a `display_symbol` which determines how the `Gate` is displayed in a `QuantumCircuit`.
The `instruction_symbol` is used by the quantum compiler to identify the `Gate`.
Optionally, a `Gate` can contain parameters.

# Examples
```jldoctest
julia> pi_x_rotation_on_qubit_1 = Gate(["Rx(π)"], "rx", Operator([0.0 -im; -im 0.0]), 1, [π])
Gate Object:
instruction symbol: rx
parameters: [π]
targets: [1]
operator:
(2, 2)-element Snowflake.Operator:
Underlying data Matrix{Complex}:
0.0 + 0.0im    0.0 - 1.0im
0.0 - 1.0im    0.0 + 0.0im


```
"""
struct Gate
    display_symbol::Array{String}
    instruction_symbol::String
    operator::Operator
    target::Array
    parameters::Array

    function Gate(display_symbol, instruction_symbol, operator, target::Array, parameters=[])
        ensure_target_qubits_are_different(target)
        new(display_symbol, instruction_symbol, operator, target, parameters)
    end
    Gate(display_symbol, instruction_symbol, operator, target::Int, parameters=[]) =
        new(display_symbol, instruction_symbol, operator, [target], parameters)

end

function ensure_target_qubits_are_different(target::Array)
    num_targets = length(target)
    if num_targets > 1
        previous_target = target[1]
        for i = 2:num_targets
            current_target = target[i]
            if previous_target == current_target
                throw(DomainError(current_target,
                    "The gate uses qubit $current_target more than once!"))
            end
        end
    end
end

function Base.copy(gate::Gate, new_target::Array{Int}=Int[])
    if isempty(new_target)
        new_target = gate.target
    end
    new_gate = Gate(gate.display_symbol, gate.instruction_symbol, gate.operator,
        new_target, gate.parameters)
    return new_gate
end

function Base.isapprox(x::Gate, y::Gate; atol::Real=0, rtol::Real=atol>0 ? 0 : √eps())
    if x.instruction_symbol != y.instruction_symbol
        return false
    elseif x.target != y.target
        return false
    elseif !all(isapprox.(x.parameters, y.parameters, atol=atol, rtol=rtol))
        return false
    else
        return true
    end

end

function Base.show(io::IO, gate::Gate)
    println(io, "Gate Object:")
    println(io, "instruction symbol: " * gate.instruction_symbol)
    if !isempty(gate.parameters)
        print(io, "parameters: " )
        show(io, gate.parameters)
        println(io)
    end
    println(io, "targets: $(gate.target)")
    println(io, "operator:")
    show(io, "text/plain", gate.operator)
end

"""
    apply_gate!(state::Ket, gate::Gate)

Update the `state` by applying a `gate` to it.

# Examples
```jldoctest
julia> ψ_0 = fock(0, 2);

julia> print(ψ_0)
2-element Ket:
1.0 + 0.0im
0.0 + 0.0im

julia> apply_gate!(ψ_0, sigma_x(1));

julia> print(ψ_0)
2-element Ket:
0.0 + 0.0im
1.0 + 0.0im

```
"""
function apply_gate!(state::Ket, gate::Gate)
    qubit_count = log2(length(state))
    if mod(qubit_count, 1) != 0
        throw(DomainError(qubit_count,
            "Ket does not correspond to an integer number of qubits"))
    end
    if any(i_target->(i_target>qubit_count), gate.target)
        throw(DomainError(gate.target,
            "not enough qubits in the Ket for the Gate"))
    end
    Snowflake.apply_gate_without_ket_size_check!(state, gate, Int(qubit_count))
end


# Single Qubit Gates
"""
    sigma_x()

Return the Pauli-X `Operator`, which is defined as:
```math
\\sigma_x = \\begin{bmatrix}
    0 & 1 \\\\
    1 & 0
    \\end{bmatrix}.
```
"""
sigma_x() = Operator(reshape(Complex.([0.0, 1.0, 1.0, 0.0]), 2, 2))

"""
    sigma_y()

Return the Pauli-Y `Operator`, which is defined as:
```math
\\sigma_y = \\begin{bmatrix}
    0 & -i \\\\
    i & 0
    \\end{bmatrix}.
```
"""
sigma_y() = Operator(reshape(Complex.([0.0, im, -im, 0.0]), 2, 2))

"""
    sigma_z()

Return the Pauli-Z `Operator`, which is defined as:
```math
\\sigma_z = \\begin{bmatrix}
    1 & 0 \\\\
    0 & -1
    \\end{bmatrix}.
```
"""
sigma_z() = Operator(reshape(Complex.([1.0, 0.0, 0.0, -1.0]), 2, 2))

"""
    sigma_p()

Return the spin-\$\\frac{1}{2}\$ raising `Operator`, which is defined as:
```math
\\sigma_+ = \\begin{bmatrix}
    0 & 1 \\\\
    0 & 0
    \\end{bmatrix}.
```
"""
sigma_p() = 0.5*(sigma_x()+im*sigma_y())

"""
    sigma_m()

Return the spin-\$\\frac{1}{2}\$ lowering `Operator`, which is defined as:
```math
\\sigma_- = \\begin{bmatrix}
    0 & 0 \\\\
    1 & 0
    \\end{bmatrix}.
```
"""
sigma_m() = 0.5*(sigma_x()-im*sigma_y())

"""
    hadamard()

Return the Hadamard `Operator`, which is defined as:
```math
H = \\frac{1}{\\sqrt{2}}\\begin{bmatrix}
    1 & 1 \\\\
    1 & -1
    \\end{bmatrix}.
```
"""
hadamard() = Operator(1.0 / sqrt(2.0) * reshape(Complex.([1.0, 1.0, 1.0, -1.0]), 2, 2))

"""
    phase()

Return the phase gate `Operator`, which is defined as:
```math
S = \\begin{bmatrix}
    1 & 0 \\\\
    0 & i
    \\end{bmatrix}.
```
"""
phase() = Operator(reshape(Complex.([1.0, 0.0, 0.0, im]), 2, 2))

"""
    phase_dagger()

Return the adjoint phase gate `Operator`, which is defined as:
```math
S^\\dagger = \\begin{bmatrix}
    1 & 0 \\\\
    0 & -i
    \\end{bmatrix}.
```
"""
phase_dagger() = Operator(reshape(Complex.([1.0, 0.0, 0.0, -im]), 2, 2))

"""
    pi_8()

Return the `Operator` for the π/8 gate, which is defined as:
```math
T = \\begin{bmatrix}
    1 & 0 \\\\
    0 & e^{i\\frac{\\pi}{4}}
    \\end{bmatrix}.
```
"""
pi_8() = Operator(reshape(Complex.([1.0, 0.0, 0.0, exp(im*pi/4.0)]), 2, 2))

"""
    pi_8_dagger()

Return the adjoint `Operator` of the π/8 gate, which is defined as:
```math
T^\\dagger = \\begin{bmatrix}
    1 & 0 \\\\
    0 & e^{-i\\frac{\\pi}{4}}
    \\end{bmatrix}.
```
"""
pi_8_dagger() = Operator(reshape(Complex.([1.0, 0.0, 0.0, exp(-im*pi/4.0)]), 2, 2))

"""
    eye()

Return the identity `Operator`, which is defined as:
```math
I = \\begin{bmatrix}
    1 & 0 \\\\
    0 & 1
    \\end{bmatrix}.
```
"""
eye() = Operator(Matrix{Complex}(1.0I, 2, 2))

"""
    x_90()

Return the `Operator` which applies a π/2 rotation about the X axis.

The `Operator` is defined as:
```math
R_x\\left(\\frac{\\pi}{2}\\right) = \\frac{1}{\\sqrt{2}}\\begin{bmatrix}
    1 & -i \\\\
    -i & 1
    \\end{bmatrix}.
```
"""
x_90() = rotation(pi/2, 0)

"""
    rotation(theta, phi)

Return the `Operator` which applies a rotation `theta` about the cos(`phi`)X+sin(`phi`)Y axis.

The `Operator` is defined as:
```math
R(\\theta, \\phi) = \\begin{bmatrix}
    \\mathrm{cos}\\left(\\frac{\\theta}{2}\\right) &
        -i e^{-i\\phi} \\mathrm{sin}\\left(\\frac{\\theta}{2}\\right) \\\\[0.5em]      
    -i e^{i\\phi} \\mathrm{sin}\\left(\\frac{\\theta}{2}\\right) &
        \\mathrm{cos}\\left(\\frac{\\theta}{2}\\right)
\\end{bmatrix}.
```
"""
rotation(theta, phi) = Operator(
    [cos(theta/2) -im*exp(-im*phi)*sin(theta/2);
     -im*exp(im*phi)*sin(theta/2) cos(theta/2)]
)

"""
    rotation_x(theta)

Return the `Operator` which applies a rotation `theta` about the X axis.

The `Operator` is defined as:
```math
R_x(\\theta) = \\begin{bmatrix}
\\mathrm{cos}\\left(\\frac{\\theta}{2}\\right) &
    -i\\mathrm{sin}\\left(\\frac{\\theta}{2}\\right) \\\\[0.5em]      
-i\\mathrm{sin}\\left(\\frac{\\theta}{2}\\right) &
    \\mathrm{cos}\\left(\\frac{\\theta}{2}\\right)
\\end{bmatrix}.
```
"""   
rotation_x(theta) = rotation(theta, 0)

"""
    rotation_y(theta)

Return the `Operator` that applies a rotation `theta` about the Y axis of the `target` qubit.

The `Operator` is defined as:
```math
R_y(\\theta) = \\begin{bmatrix}
\\mathrm{cos}\\left(\\frac{\\theta}{2}\\right) &
    -\\mathrm{sin}\\left(\\frac{\\theta}{2}\\right) \\\\[0.5em]      
\\mathrm{sin}\\left(\\frac{\\theta}{2}\\right) &
    \\mathrm{cos}\\left(\\frac{\\theta}{2}\\right)
\\end{bmatrix}.
```
""" 
rotation_y(theta) = rotation(theta, pi/2)

"""
    rotation_z(theta)

Return the `Operator` that applies a rotation `theta` about the Z axis.

The `Operator` is defined as:
```math
R_z(\\theta) = \\begin{bmatrix}
\\mathrm{exp}\\left(-i\\frac{\\theta}{2}\\right) & 0 \\\\[0.5em]      
0 & \\mathrm{exp}\\left(i\\frac{\\theta}{2}\\right)
\\end{bmatrix}.
```
""" 
rotation_z(theta) = Operator(
    [exp(-im*theta/2) 0;
     0 exp(im*theta/2)]
)

"""
    phase_shift(phi)

Return the `Operator` that applies a phase shift `phi`.

The `Operator` is defined as:
```math
P(\\phi) = \\begin{bmatrix}
    i & 0 \\\\[0.5em]      
    0 & e^{i\\phi}
\\end{bmatrix}.
```
""" 
phase_shift(phi) = Operator(
    [1 0;
    0 exp(im*phi)]
)

"""
    universal(theta, phi, lambda)

Return the `Operator` which performs a rotation about the angles `theta`, `phi`, and `lambda`.

The `Operator` is defined as:
```math
U(\\theta, \\phi, \\lambda) = \\begin{bmatrix}
    \\mathrm{cos}\\left(\\frac{\\theta}{2}\\right) &
        -e^{i\\lambda}\\mathrm{sin}\\left(\\frac{\\theta}{2}\\right) \\\\[0.5em]      
    e^{i\\phi}\\mathrm{sin}\\left(\\frac{\\theta}{2}\\right) &
        e^{i\\left(\\phi+\\lambda\\right)}\\mathrm{cos}\\left(\\frac{\\theta}{2}\\right)
\\end{bmatrix}.
```
""" 
universal(theta, phi, lambda) = Operator(
    [cos(theta/2) -exp(im*lambda)*sin(theta/2)
     exp(im*phi)*sin(theta/2) exp(im*(phi+lambda))*cos(theta/2)]
)

"""
    control_x()

Return the controlled-X (or controlled NOT) `Operator`, which is defined as:
```math
CX = CNOT = \\begin{bmatrix}
    1 & 0 & 0 & 0 \\\\
    0 & 1 & 0 & 0 \\\\
    0 & 0 & 0 & 1 \\\\
    0 & 0 & 1 & 0
    \\end{bmatrix}.
```
"""
control_x() = Operator(
    Complex.(
        [[1.0, 0.0, 0.0, 0.0] [0.0, 1.0, 0.0, 0.0] [0.0, 0.0, 0.0, 1.0] [
            0.0,
            0.0,
            1.0,
            0.0,
        ]],
    ),
)

"""
    control_z()

Return the controlled-Z `Operator`, which is defined as:
```math
CZ = \\begin{bmatrix}
    1 & 0 & 0 & 0 \\\\
    0 & 1 & 0 & 0 \\\\
    0 & 0 & 1 & 0 \\\\
    0 & 0 & 0 & -1
    \\end{bmatrix}.
```
"""
control_z() = Operator(
    Complex.(
        [[1.0, 0.0, 0.0, 0.0] [0.0, 1.0, 0.0, 0.0] [0.0, 0.0, 1.0, 0.0] [
            0.0,
            0.0,
            0.0,
            -1.0,
        ]],
    ),
)

"""
    iswap()

Return the imaginary swap `Operator`, which is defined as:
```math
iSWAP = \\begin{bmatrix}
    1 & 0 & 0 & 0 \\\\
    0 & 0 & i & 0 \\\\
    0 & i & 0 & 0 \\\\
    0 & 0 & 0 & 1
    \\end{bmatrix}.
```
"""
iswap() = Operator(
    Complex.(
        [[1.0, 0.0, 0.0, 0.0] [0.0, 0.0, im, 0.0] [0.0, im, 0.0, 0.0] [0.0, 0.0, 0.0, 1.0]],
    ),
)

"""
<<<<<<< HEAD
=======
    iswap_dagger()

Return the adjoint of the imaginary swap `Operator`, which is defined as:
```math
iSWAP^\\dagger = \\begin{bmatrix}
    1 & 0 & 0 & 0 \\\\
    0 & 0 & -i & 0 \\\\
    0 & -i & 0 & 0 \\\\
    0 & 0 & 0 & 1
    \\end{bmatrix}.
```
"""
iswap_dagger() = Operator(
    Complex.(
        [[1.0, 0.0, 0.0, 0.0] [0.0, 0.0, -im, 0.0] [0.0, -im, 0.0, 0.0] [0.0, 0.0, 0.0, 1.0]],
    ),
)

"""
>>>>>>> 2e281b76
    toffoli()

Return the Toffoli `Operator`, which is defined as:
```math
CCX = CCNOT = \\begin{bmatrix}
    1 & 0 & 0 & 0 & 0 & 0 & 0 & 0 \\\\
    0 & 1 & 0 & 0 & 0 & 0 & 0 & 0 \\\\
    0 & 0 & 1 & 0 & 0 & 0 & 0 & 0 \\\\
    0 & 0 & 0 & 1 & 0 & 0 & 0 & 0 \\\\
    0 & 0 & 0 & 0 & 1 & 0 & 0 & 0 \\\\
    0 & 0 & 0 & 0 & 0 & 1 & 0 & 0 \\\\
    0 & 0 & 0 & 0 & 0 & 0 & 0 & 1 \\\\
    0 & 0 & 0 & 0 & 0 & 0 & 1 & 0
    \\end{bmatrix}.
```
"""
toffoli() = Operator(
    [1.0 0.0 0.0 0.0 0.0 0.0 0.0 0.0
    0.0 1.0 0.0 0.0 0.0 0.0 0.0 0.0
    0.0 0.0 1.0 0.0 0.0 0.0 0.0 0.0
    0.0 0.0 0.0 1.0 0.0 0.0 0.0 0.0
    0.0 0.0 0.0 0.0 1.0 0.0 0.0 0.0
    0.0 0.0 0.0 0.0 0.0 1.0 0.0 0.0
    0.0 0.0 0.0 0.0 0.0 0.0 0.0 1.0
    0.0 0.0 0.0 0.0 0.0 0.0 1.0 0.0]
)

"""
    sigma_x(target)

Return the Pauli-X `Gate`, which applies the [`sigma_x()`](@ref) `Operator` to the target qubit.
"""
sigma_x(target) = Gate(["X"], "x", sigma_x(), target)

"""
    sigma_y(target)

Return the Pauli-Y `Gate`, which applies the [`sigma_y()`](@ref) `Operator` to the target qubit.
"""
sigma_y(target) = Gate(["Y"], "y", sigma_y(), target)

"""
    sigma_z(target)

Return the Pauli-Z `Gate`, which applies the [`sigma_z()`](@ref) `Operator` to the target qubit.
"""
sigma_z(target) = Gate(["Z"], "z", sigma_z(), target)

"""
    hadamard(target)

Return the Hadamard `Gate`, which applies the [`hadamard()`](@ref) `Operator` to the `target` qubit.
"""
hadamard(target) = Gate(["H"], "h", hadamard(), target)

"""
    phase(target)

Return a phase `Gate` (also known as an ``S`` `Gate`), which applies the [`phase()`](@ref) `Operator` to the target qubit.
"""
phase(target) = Gate(["S"], "s", phase(), target)

"""
    phase_dagger(target)

Return an adjoint phase `Gate` (also known as an ``S^\\dagger`` `Gate`), which applies the [`phase_dagger()`](@ref) `Operator` to the target qubit.
"""
phase_dagger(target) = Gate(["S†"], "s_dag", phase_dagger(), target)

"""
    pi_8(target)

Return a π/8 `Gate` (also known as a ``T`` `Gate`), which applies the [`pi_8()`](@ref) `Operator` to the `target` qubit.
"""
pi_8(target) = Gate(["T"], "t", pi_8(), target)

"""
    pi_8_dagger(target)

Return an adjoint π/8 `Gate` (also known as a ``T^\\dagger`` `Gate`), which applies the [`pi_8_dagger()`](@ref) `Operator` to the `target` qubit.
"""
pi_8_dagger(target) = Gate(["T†"], "t_dag", pi_8_dagger(), target)

"""
    x_90(target)

Return a `Gate` that applies a 90° rotation about the X axis as defined by the [`x_90()`](@ref) `Operator`.
"""
x_90(target) = Gate(["X_90"], "x_90", x_90(), target)

"""
    rotation(target, theta, phi)

Return a gate that applies a rotation `theta` to the `target` qubit about the cos(`phi`)X+sin(`phi`)Y axis.

The corresponding `Operator` is [`rotation(theta, phi)`](@ref).
"""
rotation(target, theta, phi) = Gate(["R(θ=$(theta),ϕ=$(phi))"], "r", rotation(theta, phi),
    target, [theta, phi])

    """
    rotation_x(target, theta)

Return a `Gate` that applies a rotation `theta` about the X axis of the `target` qubit.

The corresponding `Operator` is [`rotation_x(theta)`](@ref).
"""    
rotation_x(target, theta) = Gate(["Rx($(theta))"], "rx", rotation_x(theta), target,
    [theta])

    """
    rotation_y(target, theta)

Return a `Gate` that applies a rotation `theta` about the Y axis of the `target` qubit.

The corresponding `Operator` is [`rotation_y(theta)`](@ref).
""" 
rotation_y(target, theta) = Gate(["Ry($(theta))"], "ry", rotation_y(theta), target,
    [theta])

    """
    rotation_z(target, theta)

Return a `Gate` that applies a rotation `theta` about the Z axis of the `target` qubit.

The corresponding `Operator` is [`rotation_z(theta)`](@ref).
""" 
rotation_z(target, theta) = Gate(["Rz($(theta))"], "rz", rotation_z(theta), target, [theta])

"""
    phase_shift(target, phi)

Return a `Gate` that applies a phase shift `phi` to the `target` qubit as defined by the [`phase_shift(phi)`](@ref) `Operator`.
""" 
phase_shift(target, phi) = Gate(["P($(phi))"], "p", phase_shift(phi), target, [phi])

"""
    universal(target, theta, phi, lambda)

Return a gate which rotates the `target` qubit given the angles `theta`, `phi`, and `lambda`.

The corresponding `Operator` is [`universal(theta, phi, lambda)`](@ref).
""" 
universal(target, theta, phi, lambda) = Gate(["U(θ=$(theta),ϕ=$(phi),λ=$(lambda))"], "u",
    universal(theta, phi, lambda), target, [theta, phi, lambda])




# two qubit gates

"""
    control_z(control_qubit, target_qubit)

Return a controlled-Z gate given a `control_qubit` and a `target_qubit`.

The corresponding `Operator` is [`control_z()`](@ref).
""" 
control_z(control_qubit, target_qubit) =
    Gate(["*" "Z"], "cz", control_z(), [control_qubit, target_qubit])

"""
    control_x(control_qubit, target_qubit)

Return a controlled-X gate (also known as a controlled NOT gate) given a `control_qubit` and a `target_qubit`.

The corresponding `Operator` is [`control_x()`](@ref).
""" 
control_x(control_qubit, target_qubit) =
    Gate(["*" "X"], "cx", control_x(), [control_qubit, target_qubit])

"""
    iswap(qubit_1, qubit_2)

Return the imaginary swap `Gate` which applies the imaginary swap `Operator` to `qubit_1` and `qubit_2.`

The corresponding `Operator` is [`iswap()`](@ref).
""" 
iswap(qubit_1, qubit_2) = Gate(["x" "x"], "iswap", iswap(), [qubit_1, qubit_2])

"""
<<<<<<< HEAD
=======
    iswap_dagger(qubit_1, qubit_2)

Return the adjoint imaginary swap `Gate` which applies the adjoint imaginary swap `Operator` to `qubit_1` and `qubit_2.`

The corresponding `Operator` is [`iswap_dagger()`](@ref).
""" 
iswap_dagger(qubit_1, qubit_2) = Gate(["x†" "x†"], "iswap_dag", iswap_dagger(),
    [qubit_1, qubit_2])

"""
>>>>>>> 2e281b76
    toffoli(control_qubit_1, control_qubit_2, target_qubit)

Return a Toffoli gate (also known as a CCNOT gate) given two control qubits and a `target_qubit`.

The corresponding `Operator` is [`toffoli()`](@ref).
""" 
toffoli(control_qubit_1, control_qubit_2, target_qubit) =
    Gate(["*" "*" "X"], "ccx", toffoli(), [control_qubit_1, control_qubit_2, target_qubit])

"""
    Base.:*(M::Gate, x::Ket)

Return a `Ket` which results from applying `Gate` `M` to `Ket` `x`.

# Examples
```jldoctest
julia> ψ_0 = fock(0, 2);

julia> print(ψ_0)
2-element Ket:
1.0 + 0.0im
0.0 + 0.0im

julia> ψ_1 = sigma_x(1)*ψ_0;

julia> print(ψ_1)
2-element Ket:
0.0 + 0.0im
1.0 + 0.0im

```
"""
Base.:*(M::Gate, x::Ket) = get_transformed_state(x, M)

function get_transformed_state(state::Ket, gate::Gate)
    transformed_state = deepcopy(state)
    apply_gate!(transformed_state, gate)
    return transformed_state
end

"""
    get_inverse(gate::Gate)

Return a `Gate` which is the inverse of the input `gate`.

# Examples
```jldoctest
julia> u = universal(1, -pi/2, pi/3, pi/4)
Gate Object:
instruction symbol: u
parameters: [-1.5707963267948966, 1.0471975511965976, 0.7853981633974483]
targets: [1]
operator:
(2, 2)-element Snowflake.Operator:
Underlying data Matrix{Complex}:
0.7071067811865476 + 0.0im    0.5 + 0.4999999999999999im
-0.3535533905932738 - 0.6123724356957945im    -0.18301270189221924 + 0.6830127018922194im


julia> get_inverse(u)
Gate Object:
instruction symbol: u
parameters: [1.5707963267948966, -0.7853981633974483, -1.0471975511965976]
targets: [1]
operator:
(2, 2)-element Snowflake.Operator:
Underlying data Matrix{Complex}:
0.7071067811865476 + 0.0im    -0.3535533905932738 + 0.6123724356957945im
0.5 - 0.4999999999999999im    -0.18301270189221924 - 0.6830127018922194im


```
"""
function get_inverse(gate::Gate)
    if ishermitian(gate.operator)
        return gate
    end
    sym = gate.instruction_symbol
    if sym == "rx"
        return rotation_x(gate.target[1], -gate.parameters[1])
    elseif sym == "ry"
        return rotation_y(gate.target[1], -gate.parameters[1])
    elseif sym == "rz"
        return rotation_z(gate.target[1], -gate.parameters[1])
    elseif sym == "p"
        return phase_shift(gate.target[1], -gate.parameters[1])
    elseif sym == "x_90"
        return rotation_x(gate.target[1], -pi/2)
    elseif sym == "s"
        return phase_dagger(gate.target[1])
    elseif sym == "s_dag"
        return phase(gate.target[1])
    elseif sym == "t"
        return pi_8_dagger(gate.target[1])
    elseif sym == "t_dag"
        return pi_8(gate.target[1])
    elseif sym == "iswap"
        return iswap_dagger(gate.target[1], gate.target[2])
    elseif sym == "iswap_dag"
        return iswap(gate.target[1], gate.target[2])
    elseif sym == "r"
        return rotation(gate.target[1], -gate.parameters[1], gate.parameters[2])
    elseif sym == "u"
        return universal(gate.target[1], -gate.parameters[1], -gate.parameters[3],
            -gate.parameters[2])
    else
        throw(ErrorException("no adjoint is available for the $sym gate"))
    end
end

function get_inverse_rotation_gate(gate::Gate)
    new_operator = gate.operator'
    new_parameters = [-gate.parameters[1], gate.parameters[2]]
    return Gate(gate.display_symbol, gate.instruction_symbol, new_operator, gate.target,
        new_parameters)
end

function get_inverse_universal_gate(gate::Gate)
    new_operator = gate.operator'
    new_parameters = [-gate.parameters[1], -gate.parameters[3], -gate.parameters[2]]
    return Gate(gate.display_symbol, gate.instruction_symbol, new_operator, gate.target,
        new_parameters)
end

STD_GATES = Dict(
    "x" => sigma_x,
    "y" => sigma_y,
    "z" => sigma_z,
    "s" => phase, 
    "t" => pi_8, 
    "i" => eye,
    "h" => hadamard,
    "cx" => control_x,
    "cz" => control_z,
    "iswap" => iswap,
    "ccx" => toffoli,
)

PAULI_GATES = Dict(
    "x" => sigma_x,
    "y" => sigma_y,
    "z" => sigma_z, 
    "i" => eye
)<|MERGE_RESOLUTION|>--- conflicted
+++ resolved
@@ -463,8 +463,6 @@
 )
 
 """
-<<<<<<< HEAD
-=======
     iswap_dagger()
 
 Return the adjoint of the imaginary swap `Operator`, which is defined as:
@@ -484,7 +482,6 @@
 )
 
 """
->>>>>>> 2e281b76
     toffoli()
 
 Return the Toffoli `Operator`, which is defined as:
@@ -666,8 +663,6 @@
 iswap(qubit_1, qubit_2) = Gate(["x" "x"], "iswap", iswap(), [qubit_1, qubit_2])
 
 """
-<<<<<<< HEAD
-=======
     iswap_dagger(qubit_1, qubit_2)
 
 Return the adjoint imaginary swap `Gate` which applies the adjoint imaginary swap `Operator` to `qubit_1` and `qubit_2.`
@@ -678,7 +673,6 @@
     [qubit_1, qubit_2])
 
 """
->>>>>>> 2e281b76
     toffoli(control_qubit_1, control_qubit_2, target_qubit)
 
 Return a Toffoli gate (also known as a CCNOT gate) given two control qubits and a `target_qubit`.
