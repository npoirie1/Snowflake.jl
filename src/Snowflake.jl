# This file is part of Snowflake package. License is Apache 2: https://github.com/anyonlabs/Snowflake.jl/blob/main/LICENSE  
"""
Snowflake is an open source library for quantum computing using Julia.
Snowflakes allows one to easily design quantum circuits, experiments and applications and run them on real quantum computers and/or classical simulators. 
"""

module Snowflake
using Base: String
using Plots: size
using LinearAlgebra
using Parameters
using StatsBase
using UUIDs
using Parameters
using Printf
using Plots
import SparseArrays

export

    # Types
    Bra,
    Ket,
    Operator,
    MultiBodySystem,
    QuantumCircuit,
    Gate,
    QPU,
    CliffordOperator,
    PauliGroupElement,
    BlochSphere,
    AnimatedBlochSphere,

    # Functions
    commute, 
    anticommute, 
    get_embed_operator,
    fock,
    spin_up,
    spin_down,
    coherent,
    create,
    destroy,
    number_op,
    ishermitian,
    eigen,
    ket2dm,
    fock_dm,
    expected_value,
    get_num_qubits,
    get_num_bodies,
    normalize!,
    wigner, 
    viz_wigner, 
    sesolve,
    mesolve,
    tr,
<<<<<<< HEAD
    get_operator,
=======
>>>>>>> d83ef6ef
    get_inverse,
    push_gate!,
    pop_gate!,
    get_wider_circuit,
    get_reordered_circuit,
    simulate,
    simulate_shots,
    get_gate_counts,
    get_num_gates,
    get_depth,
    plot_histogram,
    plot_bloch_sphere,
    plot_bloch_sphere_animation,
    submit_circuit,
    get_circuit_status,
   
    create_virtual_qpu,
    is_circuit_native_on_qpu,
    does_circuit_satisfy_qpu_connectivity,
    transpile,


    get_clifford_operator,
    get_random_clifford,
    get_pauli_group_element,
    push_clifford!,

    apply_gate!,

    # Gates
    sigma_x,
    sigma_y,
    sigma_z,
    sigma_p,
    sigma_m,
    hadamard,
    x_90,
    rotation,
    rotation_x,
    rotation_y,
    rotation_z,
    phase_shift,
    universal,
    iswap,
    iswap_dagger,
    pi_8,
    pi_8_dagger,
    phase,
    phase_dagger,
    eye,
    control_z,
    control_x,
    toffoli,
    STD_GATES,
    PAULI_GATES,

    # Benchmarking
    RandomizedBenchmarkingProperties,
    RandomizedBenchmarkingFitProperties,
    RandomizedBenchmarkingFitResults,
    RandomizedBenchmarkingResults,
    run_randomized_benchmarking,
    plot_benchmarking,
    

    #  Enums
    JobStatus

include("core/qobj.jl")
include("core/dynamic_system.jl")
include("core/quantum_gate.jl")
include("core/quantum_circuit.jl")
include("core/clifford.jl")
include("core/qpu.jl")
include("core/transpile.jl")
include("core/visualize.jl")
include("benchmarking/randomized_benchmarking.jl")
include("remote/circuit_jobs.jl")




end # end module<|MERGE_RESOLUTION|>--- conflicted
+++ resolved
@@ -55,10 +55,7 @@
     sesolve,
     mesolve,
     tr,
-<<<<<<< HEAD
     get_operator,
-=======
->>>>>>> d83ef6ef
     get_inverse,
     push_gate!,
     pop_gate!,
