# This file is part of Snowflake package. License is Apache 2: https://github.com/anyonlabs/Snowflake.jl/blob/main/LICENSE  
"""
Snowflake is an open source library for quantum computing using Julia.
Snowflakes allows one to easily design quantum circuits, experiments and applications and run them on real quantum computers and/or classical simulators. 
"""

module Snowflake
using Base: String
using Plots: size
using LinearAlgebra
using Parameters
using StatsBase
using UUIDs
using Parameters
using Printf
using Plots
import SparseArrays

export

    # Types
    Bra,
    Ket,
    Operator,
    MultiBodySystem,
    QuantumCircuit,
    Gate,
    QPU,
    CliffordOperator,
    PauliGroupElement,
    BlochSphere,
    AnimatedBlochSphere,

    # Functions
    commute, 
    anticommute, 
    get_embed_operator,
    fock,
    spin_up,
    spin_down,
    coherent,
    create,
    destroy,
    number_op,
<<<<<<< HEAD
    is_hermitian,
=======
    ishermitian,
>>>>>>> b2b22a3b
    eigen,
    ket2dm,
    fock_dm,
    expected_value,
    get_num_qubits,
    get_num_bodies,
    normalize!,
    get_measurement_probabilities,
    wigner, 
    viz_wigner, 
    sesolve,
    mesolve,
    tr,
    get_operator,
    get_inverse,
    push_gate!,
    pop_gate!,
    get_wider_circuit,
    get_reordered_circuit,
    simulate,
    simulate_shots,
    get_gate_counts,
    get_num_gates,
    get_depth,
    plot_histogram,
    plot_bloch_sphere,
    plot_bloch_sphere_animation,
    submit_circuit,
    get_circuit_status,
   
    create_virtual_qpu,
    is_circuit_native_on_qpu,
    does_circuit_satisfy_qpu_connectivity,
    transpile,


    get_clifford_operator,
    get_random_clifford,
    get_pauli_group_element,
    push_clifford!,

    apply_gate!,

    # Gates
    sigma_x,
    sigma_y,
    sigma_z,
    sigma_p,
    sigma_m,
    hadamard,
    x_90,
    rotation,
    rotation_x,
    rotation_y,
    rotation_z,
    phase_shift,
    universal,
    iswap,
    iswap_dagger,
    pi_8,
    pi_8_dagger,
    phase,
    phase_dagger,
    eye,
    control_z,
    control_x,
    toffoli,
    STD_GATES,
    PAULI_GATES,

    # Benchmarking
    RandomizedBenchmarkingProperties,
    RandomizedBenchmarkingFitProperties,
    RandomizedBenchmarkingFitResults,
    RandomizedBenchmarkingResults,
    run_randomized_benchmarking,
    plot_benchmarking,
    

    #  Enums
    JobStatus

include("core/qobj.jl")
include("core/dynamic_system.jl")
include("core/quantum_gate.jl")
include("core/quantum_circuit.jl")
include("core/clifford.jl")
include("core/qpu.jl")
include("core/transpile.jl")
include("core/visualize.jl")
include("benchmarking/randomized_benchmarking.jl")
include("remote/circuit_jobs.jl")




end # end module<|MERGE_RESOLUTION|>--- conflicted
+++ resolved
@@ -42,11 +42,7 @@
     create,
     destroy,
     number_op,
-<<<<<<< HEAD
     is_hermitian,
-=======
-    ishermitian,
->>>>>>> b2b22a3b
     eigen,
     ket2dm,
     fock_dm,
