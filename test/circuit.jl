--- conflicted
+++ resolved
@@ -22,7 +22,6 @@
     print(c)
 end
 
-<<<<<<< HEAD
 @testset "reorder_circuit" begin
     c = QuantumCircuit(qubit_count = 2, bit_count = 0)
     push_gate!(c, [hadamard(1)])
@@ -67,7 +66,8 @@
     @test wider_circuit.pipeline[1][1] ≈ hadamard(1)
     
     @test_throws ErrorException get_wider_circuit(narrow_circuit, 1)
-=======
+end
+
 @testset "print_circuit" begin
     c = QuantumCircuit(qubit_count = 2, bit_count = 0)
     for i = 1:50
@@ -78,9 +78,7 @@
     c = QuantumCircuit(qubit_count = 10, bit_count = 0)
     push_gate!(c, [control_x(9, 10)])
     print(c)
->>>>>>> 04f00353
 end
-
 
 @testset "bellstate" begin
 
