using Snowflake
using Test


@testset "apply_gate" begin
    ψ_0 = fock(0,2)
    ψ_0_to_update = fock(0,2)
    ψ_1 = fock(1,2)

    apply_gate!(ψ_0_to_update, hadamard(1))
    @test ψ_0_to_update ≈ 1/2^.5*(ψ_0+ψ_1)

    @test_throws DomainError apply_gate!(ψ_0_to_update, hadamard(2))

    non_qubit_ket = Ket([1.0, 0.0, 0.0])
    @test_throws DomainError apply_gate!(non_qubit_ket, hadamard(1))

    transformed_ψ_1 = hadamard(1)*ψ_1
    @test ψ_1 ≈ fock(1,2)
    @test transformed_ψ_1 ≈ 1/2^.5*(ψ_0-ψ_1)
end


@testset "gate_set" begin
    H = hadamard(1)
    @test H.instruction_symbol == "h"
    @test H.display_symbol == ["H"]
    @test get_operator(H) ≈ hadamard()
    @test get_inverse(H) == H

    println(H)

    X = sigma_x(1)
    @test X.instruction_symbol == "x"
    @test X.display_symbol == ["X"]
    @test get_operator(X) ≈ sigma_x()
    @test get_inverse(X) == X

    Y = sigma_y(1)
    @test Y.instruction_symbol == "y"
    @test Y.display_symbol == ["Y"]
    @test get_operator(Y) ≈ sigma_y()
    @test get_inverse(Y) == Y

    Z = sigma_z(1)
    @test Z.instruction_symbol == "z"
    @test Z.display_symbol == ["Z"]
    @test get_operator(Z) ≈ sigma_z()
    @test get_inverse(Z) == Z

    CX = control_x(1, 2)
    @test CX.instruction_symbol == "cx"
    @test get_operator(CX) ≈ control_x()
    @test get_inverse(CX) == CX

    CZ = control_z(1, 2)
    @test CZ.instruction_symbol == "cz"
    @test get_operator(CZ) ≈ control_z()
    @test get_inverse(CZ) == CZ

    CCX = toffoli(1, 2, 3)
    @test CCX.instruction_symbol == "ccx"
    @test CCX*fock(6,8) ≈ fock(7,8)
    @test CCX*fock(2,8) ≈ fock(2,8)
    @test CCX*fock(4,8) ≈ fock(4,8)
    @test toffoli(3, 1, 2)*fock(5,8) ≈ fock(7,8)
    @test get_inverse(CCX) == CCX

    ψ_0 = fock(0,2)
    ψ_1 = fock(1,2)

    S = phase(1)
    @test S.instruction_symbol == "s"
    @test S*ψ_0 ≈ ψ_0
    @test S*ψ_1 ≈ im*ψ_1

    T = pi_8(1)
    @test T.instruction_symbol == "t"
    @test T*ψ_0 ≈ ψ_0
    @test T*ψ_1 ≈ exp(im*pi/4.0)*ψ_1

    x90 = x_90(1)
    @test x90.instruction_symbol == "x_90"
    @test x90*ψ_0 ≈  rotation_x(1, pi/2)*ψ_0
    @test x90*ψ_1 ≈ rotation_x(1, pi/2)*ψ_1

    r = rotation(1, pi/2, pi/2)
    @test r.instruction_symbol == "r"
    @test r*ψ_0 ≈ 1/2^.5*(ψ_0+ψ_1)
    @test r*ψ_1 ≈ 1/2^.5*(-ψ_0+ψ_1)

    println(r)

    rx = rotation_x(1, pi/2)
    @test rx.instruction_symbol == "rx"
    @test rx*ψ_0 ≈ 1/2^.5*(ψ_0-im*ψ_1)
    @test rx*ψ_1 ≈ 1/2^.5*(-im*ψ_0+ψ_1)

    ry = rotation_y(1, -pi/2)
    @test ry.instruction_symbol == "ry"
    @test ry*ψ_0 ≈ 1/2^.5*(ψ_0-ψ_1)
    @test ry*ψ_1 ≈ 1/2^.5*(ψ_0+ψ_1)

    rz = rotation_z(1, pi/2)
    @test rz.instruction_symbol == "rz"
    @test rz*Ket([1/2^.5; 1/2^.5]) ≈ Ket([0.5-im*0.5; 0.5+im*0.5])
    @test rz*ψ_0 ≈ Ket([1/2^.5-im/2^.5; 0])

    p = phase_shift(1, pi/4)
    @test p.instruction_symbol == "p"
    @test p*Ket([1/2^.5; 1/2^.5]) ≈ Ket([1/2^.5, exp(im*pi/4)/2^.5])

    u = universal(1, pi/2, -pi/2, pi/2)
    @test u.instruction_symbol == "u"
    @test u*ψ_0 ≈ 1/2^.5*(ψ_0-im*ψ_1)
    @test u*ψ_1 ≈ 1/2^.5*(-im*ψ_0+ψ_1)
end

@testset "adjoint_gates" begin
    initial_state_10 = Ket([0, 0, 1, 0])
    @test iswap(1, 2)*(iswap_dagger(1, 2)*initial_state_10) ≈ initial_state_10
    @test iswap_dagger(1, 2).instruction_symbol == "iswap_dag"

    initial_state_1 = Ket([0, 1])
    @test pi_8_dagger(1)*(pi_8(1)*initial_state_1) ≈ initial_state_1
    @test pi_8_dagger(1).instruction_symbol == "t_dag"

    @test phase_dagger(1)*(phase(1)*initial_state_1) ≈ initial_state_1
    @test phase_dagger(1).instruction_symbol == "s_dag"
end

@testset "get_inverse" begin
    cnot = control_x(1, 2)
    inverse_cnot = get_inverse(cnot)
    @test get_operator(cnot)*get_operator(inverse_cnot) ≈ kron(eye(), eye())
    @test inverse_cnot.instruction_symbol == "cx"

    rx = rotation_x(1, pi/3)
    inverse_rx = get_inverse(rx)
    @test get_operator(rx)*get_operator(inverse_rx) ≈ eye()
    @test rx.parameters[1] ≈ -inverse_rx.parameters[1]

    ry = rotation_y(1, pi/3)
    inverse_ry = get_inverse(ry)
    @test get_operator(ry)*get_operator(inverse_ry) ≈ eye()
    @test ry.parameters[1] ≈ -inverse_ry.parameters[1]

    rz = rotation_z(1, pi/3)
    inverse_rz = get_inverse(rz)
    @test get_operator(rz)*get_operator(inverse_rz) ≈ eye()
    @test rz.parameters[1] ≈ -inverse_rz.parameters[1]

    p = phase_shift(1, pi/3)
    inverse_p = get_inverse(p)
    @test get_operator(p)*get_operator(inverse_p) ≈ eye()
    @test p.parameters[1] ≈ -inverse_p.parameters[1]

    x_90_gate = x_90(1)
    inverse_x_90 = get_inverse(x_90_gate)
    @test get_operator(x_90_gate)*get_operator(inverse_x_90) ≈ eye()
    @test inverse_x_90.instruction_symbol == "rx"
    @test inverse_x_90.parameters[1] ≈ -pi/2

    s = phase(1)
    inverse_s = get_inverse(s)
    @test get_operator(s)*get_operator(inverse_s) ≈ eye()
    @test inverse_s.instruction_symbol == "s_dag"

    s_dag = phase_dagger(1)
    inverse_s_dag = get_inverse(s_dag)
    @test get_operator(s_dag)*get_operator(inverse_s_dag) ≈ eye()
    @test inverse_s_dag.instruction_symbol == "s"

    t = pi_8(1)
    inverse_t = get_inverse(t)
    @test get_operator(t)*get_operator(inverse_t) ≈ eye()
    @test inverse_t.instruction_symbol == "t_dag"

    t_dag = pi_8_dagger(1)
    inverse_t_dag = get_inverse(t_dag)
    @test get_operator(t_dag)*get_operator(inverse_t_dag) ≈ eye()
    @test inverse_t_dag.instruction_symbol == "t"

    iswap_gate = iswap(1, 2)
    inverse_iswap = get_inverse(iswap_gate)
    @test get_operator(iswap_gate)*get_operator(inverse_iswap) ≈ kron(eye(), eye())
    @test inverse_iswap.instruction_symbol == "iswap_dag"

    iswap_dag = iswap_dagger(1, 2)
    inverse_iswap_dag = get_inverse(iswap_dag)
    @test get_operator(iswap_dag)*get_operator(inverse_iswap_dag) ≈ kron(eye(), eye())
    @test inverse_iswap_dag.instruction_symbol == "iswap"

    r = rotation(1, pi/2, -pi/3)
    inverse_r = get_inverse(r)
    @test get_operator(r)*get_operator(inverse_r) ≈ eye()
    @test inverse_r.parameters[1] ≈ -r.parameters[1]
    @test inverse_r.parameters[2] ≈ r.parameters[2]

    u = universal(1, pi/2, -pi/3, pi/4)
    inverse_u = get_inverse(u)
    @test get_operator(u)*get_operator(inverse_u) ≈ eye()
    @test inverse_u.parameters[1] ≈ -u.parameters[1]
    @test inverse_u.parameters[2] ≈ -u.parameters[3]
    @test inverse_u.parameters[3] ≈ -u.parameters[2]

    struct UnknownGate <: Gate
        instruction_symbol::String
    end
    
    Snowflake.get_operator(gate::UnknownGate) = Operator([1 2; 3 4])

    unknown_gate = UnknownGate("na")
    @test_throws ErrorException get_inverse(unknown_gate)

    struct UnknownHermitianGate <: Gate
        instruction_symbol::String
    end
    
    Snowflake.get_operator(gate::UnknownHermitianGate) = Operator([1 im; -im 1])

    unknown_hermitian_gate = UnknownHermitianGate("na")
    @test get_inverse(unknown_hermitian_gate) == unknown_hermitian_gate
end


@testset "gate_set_exceptions" begin
    @test_throws DomainError control_x(1, 1)
end


@testset "ladder_operators" begin
    ψ_0 = fock(0,2)
    ψ_1 = fock(1,2)

    @test sigma_p()*ψ_1 ≈ ψ_0
    @test sigma_m()*ψ_0 ≈ ψ_1
end


@testset "tensor_product_single_qubit_gate" begin


    Ψ1_0 = fock(0, 2) # |0> for qubit_1
    Ψ1_1 = fock(1, 2) # |1> for qubit_1
    Ψ2_0 = fock(0, 2) # |0> for qubit_2
    Ψ2_1 = fock(1, 2) # |0> for qubit_2
    ψ_init = kron(Ψ1_0, Ψ2_0)

    U = kron(sigma_x(), eye())
    @test U * ψ_init ≈ kron(Ψ1_1, Ψ2_0)

    U = kron(eye(), sigma_x())
    @test U * ψ_init ≈ kron(Ψ1_0, Ψ2_1)

    U = kron(sigma_x(), sigma_x())
    @test U * ψ_init ≈ kron(Ψ1_1, Ψ2_1)

end

@testset "show_gate_without_operator" begin
    struct UnknownGateWithoutOperator <: Gate
        instruction_symbol::String
        target::Vector{Int}
        parameters::Vector{Int}
    end

    unknown_gate = UnknownGateWithoutOperator("na", [1], [])
    println(unknown_gate)
end

<<<<<<< HEAD
=======
@testset "isapprox" begin
    @test control_x(1,2) ≈ control_x(1,2)
    @test !(iswap(1,2) ≈ control_x(1,2))
    @test !(control_x(1,2) ≈ control_x(2,1))
    @test !(rotation(1, pi, pi/2) ≈ rotation(1, 0, pi/2))
end

@testset "copy" begin
    cnot_1_2 = control_x(1, 2)
    target_qubits = [2,1]
    cnot_2_1_copy = copy(cnot_1_2, target_qubits)
    @test cnot_2_1_copy ≈ control_x(2, 1)

    theta = pi
    phi = pi/2
    rotation_1 = rotation(1, theta, phi)
    rotation_1_copy = copy(rotation_1)
    @test rotation_1 ≈ rotation_1_copy
end

>>>>>>> b2b22a3b
@testset "std_gates" begin
    std_gates = ["x", "y", "z", "s", "t", "i", "h", "cx", "cz", "iswap", "ccx"]
    for gate in std_gates
        @test gate in keys(STD_GATES)
    end
end

@testset "pauli_gates" begin
    pauli_gates = ["x", "y", "z", "i"]
    for gate in pauli_gates
        @test gate in keys(STD_GATES)
    end
end<|MERGE_RESOLUTION|>--- conflicted
+++ resolved
@@ -269,8 +269,6 @@
     println(unknown_gate)
 end
 
-<<<<<<< HEAD
-=======
 @testset "isapprox" begin
     @test control_x(1,2) ≈ control_x(1,2)
     @test !(iswap(1,2) ≈ control_x(1,2))
@@ -291,7 +289,6 @@
     @test rotation_1 ≈ rotation_1_copy
 end
 
->>>>>>> b2b22a3b
 @testset "std_gates" begin
     std_gates = ["x", "y", "z", "s", "t", "i", "h", "cx", "cz", "iswap", "ccx"]
     for gate in std_gates
